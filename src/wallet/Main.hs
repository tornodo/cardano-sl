--- conflicted
+++ resolved
@@ -53,7 +53,7 @@
                                              skovorodaUpdateData)
 import           Pos.Util.UserSecret        (readUserSecret, usKeys)
 import           Pos.Util.Util              (powerLift)
-import           Pos.Wallet                 (WalletMode, WalletParams (..),
+import           Pos.Wallet                 (WalletMode, WalletParams (..), WalletSscType,
                                              WalletStaticPeersMode, addSecretKey,
                                              getBalance, getSecretKeys,
                                              runWalletStaticPeers, sendProposalOuts,
@@ -294,17 +294,10 @@
 
     bracketResources baseParams TCP.Unaddressable $ \transport -> do
 
-<<<<<<< HEAD
-        let powerLift :: forall ssc t . Production t -> WalletStaticPeersMode ssc t
-            powerLift = lift . lift . lift . lift . lift . lift . lift
-            transport' :: Transport (WalletStaticPeersMode ssc)
-            transport' = hoistTransport powerLift transport
-=======
-        let transport' :: Transport WalletStaticPeersMode
+        let transport' :: Transport (WalletStaticPeersMode WalletSscType)
             transport' = hoistTransport
-                (powerLift :: forall t . Production t -> WalletStaticPeersMode t)
+                (powerLift :: forall t . Production t -> WalletStaticPeersMode WalletSscType t)
                 transport
->>>>>>> 14b1671d
 
         let peerId = CLI.peerId woCommonArgs
         let sysStart = CLI.sysStart woCommonArgs
