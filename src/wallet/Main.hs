{-# OPTIONS_GHC -fno-warn-name-shadowing #-}
{-# LANGUAGE AllowAmbiguousTypes #-}
{-# LANGUAGE CPP                 #-}
{-# LANGUAGE ScopedTypeVariables #-}

module Main where

import           Control.Monad.Reader (MonadReader (..), ReaderT, asks, runReaderT)
import           Control.TimeWarp.Rpc (NetworkAddress)
import           Data.List            ((!!))
import qualified Data.Text            as T
import           Formatting           (build, int, sformat, stext, (%))
import           Mockable             (Production, delay, for)
import           Options.Applicative  (execParser)
import           System.IO            (hFlush, stdout)
import           Universum

<<<<<<< HEAD
import qualified Pos.CLI              as CLI
import           Pos.Communication    (sendProxySecretKey)
import           Pos.Constants        (slotDuration)
import           Pos.Crypto           (SecretKey, createProxySecretKey, toPublic)
import           Pos.Genesis          (genesisPublicKeys, genesisSecretKeys)
import           Pos.Launcher         (BaseParams (..), LoggingParams (..),
                                       bracketResources, runTimeSlaveReal)
import           Pos.NewDHT.Model     (DHTNodeType (..), dhtAddr, discoverPeers)
import           Pos.Ssc.SscAlgo      (SscAlgo (..))
import           Pos.Types            (EpochIndex (..), coinF, makePubKeyAddress, txaF)
import           Pos.Wallet           (WalletMode, WalletParams (..), WalletRealMode,
                                       getBalance, runWalletReal, submitTx)
=======
import qualified Pos.CLI                as CLI
import           Pos.Constants          (slotDuration)
import           Pos.Crypto             (SecretKey, createProxySecretKey, toPublic)
import           Pos.Delegation         (sendProxySKEpoch, sendProxySKSimple)
import           Pos.DHT.Model          (DHTNodeType (..), dhtAddr, discoverPeers)
import           Pos.Genesis            (genesisPublicKeys, genesisSecretKeys)
import           Pos.Launcher           (BaseParams (..), LoggingParams (..),
                                         bracketDHTInstance, runTimeSlaveReal)
import           Pos.Ssc.SscAlgo        (SscAlgo (..))
import           Pos.Types              (EpochIndex (..), coinF, makePubKeyAddress, txaF)
import           Pos.Wallet             (WalletMode, WalletParams (..), WalletRealMode,
                                         getBalance, runWalletReal, submitTx)
>>>>>>> 7c77d063
#ifdef WITH_WEB
import           Pos.Wallet.Web       (walletServeWebLite)
#endif

import           Command              (Command (..), parseCommand)
import           WalletOptions        (WalletAction (..), WalletOptions (..), optsInfo)

type CmdRunner = ReaderT ([SecretKey], [NetworkAddress])

runCmd :: WalletMode ssc m => Command -> CmdRunner m ()
runCmd (Balance addr) = lift (getBalance addr) >>=
                         putText . sformat ("Current balance: "%coinF)
runCmd (Send idx outputs) = do
    (skeys, na) <- ask
    etx <- lift $ submitTx (skeys !! idx) na (map (,[]) outputs)
    case etx of
        Left err -> putText $ sformat ("Error: "%stext) err
        Right tx -> putText $ sformat ("Submitted transaction: "%txaF) tx
runCmd Help = do
    putText $
        unlines
            [ "Avaliable commands:"
            , "   balance <address>              -- check balance on given address (may be any address)"
            , "   send <N> [<address> <coins>]+  -- create and send transaction with given outputs"
            , "                                     from own address #N"
            , "   listaddr                       -- list own addresses"
            , "   delegate-light <N> <M>         -- delegate secret key #N to #M (genesis) light version"
            , "   delegate-hard <N> <M>          -- delegate secret key #N to #M (genesis) hardweight "
            , "   help                           -- show this message"
            , "   quit                           -- shutdown node wallet"
            ]
runCmd ListAddresses = do
    addrs <- map (makePubKeyAddress . toPublic) <$> asks fst
    putText "Available addrsses:"
    forM_ (zip [0 :: Int ..] addrs) $
        putText . uncurry (sformat $ "    #"%int%":   "%build)
runCmd (DelegateLight i j) = do
    let issuerSk = genesisSecretKeys !! i
        delegatePk = genesisPublicKeys !! j
<<<<<<< HEAD
        proxySig =
            createProxySecretKey issuerSk delegatePk (EpochIndex 0, EpochIndex 50)
    putText $ pretty issuerSk
    putText $ pretty delegatePk
    putText "sending cert"
    -- TODO [CSL-447] Uncomment
    --sendProxySecretKey proxySig
    putText "sent cert"
=======
    sendProxySKEpoch $
        createProxySecretKey issuerSk delegatePk (EpochIndex 0, EpochIndex 50)
    putText "Sent lightweight cert"
runCmd (DelegateHeavy i j) = do
    let issuerSk = genesisSecretKeys !! i
        delegatePk = genesisPublicKeys !! j
    sendProxySKSimple $ createProxySecretKey issuerSk delegatePk ()
    putText "Sent heavyweight cert"
>>>>>>> 7c77d063
runCmd Quit = pure ()

evalCmd :: WalletMode ssc m => Command -> CmdRunner m ()
evalCmd Quit = pure ()
evalCmd cmd  = runCmd cmd >> evalCommands

evalCommands :: WalletMode ssc m => CmdRunner m ()
evalCommands = do
    putStr @Text "> "
    liftIO $ hFlush stdout
    line <- getLine
    let cmd = parseCommand line
    case cmd of
        Left err  -> putStrLn err >> evalCommands
        Right cmd -> evalCmd cmd

initialize :: WalletMode ssc m => WalletOptions -> m [NetworkAddress]
initialize WalletOptions{..} = do
    -- Wait some time to ensure blockchain is fetched
    putText $ sformat ("Started node. Waiting for "%int%" slots...") woInitialPause
    delay $ for $ fromIntegral woInitialPause * slotDuration
    fmap dhtAddr <$> discoverPeers DHTFull

runWalletRepl :: WalletMode ssc m => WalletOptions -> m ()
runWalletRepl wo = do
    na <- initialize wo
    putText "Welcome to Wallet CLI Node"
    runReaderT (evalCmd Help) (genesisSecretKeys, na)

runWalletCmd :: WalletMode ssc m => WalletOptions -> Text -> m ()
runWalletCmd wo str = do
    na <- initialize wo
    let strs = T.splitOn "," str
    flip runReaderT (genesisSecretKeys, na) $ forM_ strs $ \scmd -> do
        let mcmd = parseCommand scmd
        case mcmd of
            Left err   -> putStrLn err
            Right cmd' -> runCmd cmd'
    putText "Command execution finished"
    putText " " -- for exit by SIGPIPE

main :: IO ()
main = do
    opts@WalletOptions {..} <- execParser optsInfo
    let logParams =
            LoggingParams
            { lpRunnerTag     = "smart-wallet"
            , lpHandlerPrefix = CLI.logPrefix woCommonArgs
            , lpConfigPath    = CLI.logConfig woCommonArgs
            }
        baseParams =
            BaseParams
            { bpLoggingParams      = logParams
            , bpPort               = woPort
            , bpDHTPeers           = CLI.dhtPeers woCommonArgs
            , bpDHTKeyOrType       = Right DHTFull
            , bpDHTExplicitInitial = CLI.dhtExplicitInitial woCommonArgs
            }
    bracketResources baseParams $ \res -> do
        let timeSlaveParams =
                baseParams
                { bpLoggingParams = logParams { lpRunnerTag = "time-slave" }
                }

        systemStart <- runTimeSlaveReal res timeSlaveParams

        let params =
                WalletParams
                { wpDbPath      = Just woDbPath
                , wpRebuildDb   = woRebuildDb
                , wpKeyFilePath = woKeyFilePath
                , wpSystemStart = systemStart
                , wpGenesisKeys = woDebug
                , wpBaseParams  = baseParams
                }

            plugins :: [WalletRealMode ()]
            plugins = case woAction of
                Repl          -> [runWalletRepl opts]
                Cmd cmd       -> [runWalletCmd opts cmd]
#ifdef WITH_WEB
                Serve webPort webDaedalusDbPath -> [walletServeWebLite webDaedalusDbPath False webPort]
#endif

        case CLI.sscAlgo woCommonArgs of
            GodTossingAlgo -> putText "Using MPC coin tossing" *>
                              runWalletReal res params plugins
            NistBeaconAlgo -> putText "Wallet does not support NIST beacon!"<|MERGE_RESOLUTION|>--- conflicted
+++ resolved
@@ -15,33 +15,18 @@
 import           System.IO            (hFlush, stdout)
 import           Universum
 
-<<<<<<< HEAD
 import qualified Pos.CLI              as CLI
-import           Pos.Communication    (sendProxySecretKey)
 import           Pos.Constants        (slotDuration)
 import           Pos.Crypto           (SecretKey, createProxySecretKey, toPublic)
+import           Pos.Delegation       (sendProxySKEpoch, sendProxySKSimple)
 import           Pos.Genesis          (genesisPublicKeys, genesisSecretKeys)
 import           Pos.Launcher         (BaseParams (..), LoggingParams (..),
-                                       bracketResources, runTimeSlaveReal)
+                                       bracketDHTInstance, runTimeSlaveReal)
 import           Pos.NewDHT.Model     (DHTNodeType (..), dhtAddr, discoverPeers)
 import           Pos.Ssc.SscAlgo      (SscAlgo (..))
 import           Pos.Types            (EpochIndex (..), coinF, makePubKeyAddress, txaF)
 import           Pos.Wallet           (WalletMode, WalletParams (..), WalletRealMode,
                                        getBalance, runWalletReal, submitTx)
-=======
-import qualified Pos.CLI                as CLI
-import           Pos.Constants          (slotDuration)
-import           Pos.Crypto             (SecretKey, createProxySecretKey, toPublic)
-import           Pos.Delegation         (sendProxySKEpoch, sendProxySKSimple)
-import           Pos.DHT.Model          (DHTNodeType (..), dhtAddr, discoverPeers)
-import           Pos.Genesis            (genesisPublicKeys, genesisSecretKeys)
-import           Pos.Launcher           (BaseParams (..), LoggingParams (..),
-                                         bracketDHTInstance, runTimeSlaveReal)
-import           Pos.Ssc.SscAlgo        (SscAlgo (..))
-import           Pos.Types              (EpochIndex (..), coinF, makePubKeyAddress, txaF)
-import           Pos.Wallet             (WalletMode, WalletParams (..), WalletRealMode,
-                                         getBalance, runWalletReal, submitTx)
->>>>>>> 7c77d063
 #ifdef WITH_WEB
 import           Pos.Wallet.Web       (walletServeWebLite)
 #endif
@@ -81,25 +66,15 @@
 runCmd (DelegateLight i j) = do
     let issuerSk = genesisSecretKeys !! i
         delegatePk = genesisPublicKeys !! j
-<<<<<<< HEAD
-        proxySig =
-            createProxySecretKey issuerSk delegatePk (EpochIndex 0, EpochIndex 50)
-    putText $ pretty issuerSk
-    putText $ pretty delegatePk
-    putText "sending cert"
-    -- TODO [CSL-447] Uncomment
-    --sendProxySecretKey proxySig
-    putText "sent cert"
-=======
     sendProxySKEpoch $
         createProxySecretKey issuerSk delegatePk (EpochIndex 0, EpochIndex 50)
     putText "Sent lightweight cert"
 runCmd (DelegateHeavy i j) = do
     let issuerSk = genesisSecretKeys !! i
         delegatePk = genesisPublicKeys !! j
-    sendProxySKSimple $ createProxySecretKey issuerSk delegatePk ()
+    -- TODO [CSL-447] Uncomment
+    -- sendProxySKSimple $ createProxySecretKey issuerSk delegatePk ()
     putText "Sent heavyweight cert"
->>>>>>> 7c77d063
 runCmd Quit = pure ()
 
 evalCmd :: WalletMode ssc m => Command -> CmdRunner m ()
