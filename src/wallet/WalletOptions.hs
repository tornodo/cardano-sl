{-# LANGUAGE ApplicativeDo #-}
{-# LANGUAGE CPP           #-}

-- | Command line options of cardano-wallet

module WalletOptions
       ( WalletOptions (..)
       , WalletAction (..)
       , optsInfo
       ) where

import           Options.Applicative    (CommandFields, Mod, Parser, ParserInfo, auto,
                                         command, fullDesc, help, helper, info, long,
                                         metavar, option, option, progDesc, subparser,
                                         switch, value)
import           Serokell.Util.OptParse (strOption)
import           Universum


import qualified Pos.CLI                as CLI
import           Pos.Util.TimeWarp      (NetworkAddress)

data WalletOptions = WalletOptions
<<<<<<< HEAD
    { woDbPath      :: !FilePath
    , woRebuildDb   :: !Bool
    , woIpPort      :: !NetworkAddress    -- ^ DHT/Blockchain port
    , woKeyFilePath :: !FilePath          -- ^ Path to file with secret keys
    , woDebug       :: !Bool              -- ^ Run in debug mode (with genesis keys included)
    , woJLFile      :: !(Maybe FilePath)
    , woCommonArgs  :: !CLI.CommonArgs    -- ^ Common CLI args, including initial DHT nodes
    , woAction      :: !WalletAction
    , woTLSCertPath :: !FilePath          -- ^ TLS Certificate path
    , woTLSKeyPath  :: !FilePath          -- ^ TLS Key file
=======
    { woDbPath         :: !FilePath
    , woRebuildDb      :: !Bool
    , woNetworkAddress :: !NetworkAddress -- ^ DHT/Blockchain port
    , woKeyFilePath    :: !FilePath       -- ^ Path to file with secret keys
    , woDebug          :: !Bool           -- ^ Run in debug mode (with genesis keys included)
    , woJLFile         :: !(Maybe FilePath)
    , woCommonArgs     :: !CLI.CommonArgs -- ^ Common CLI args, including initial DHT nodes
    , woAction         :: !WalletAction
>>>>>>> 5ae05bc8
    }

data WalletAction = Repl
                  | Cmd { cmd :: !Text }
#ifdef WITH_WEB
                  | Serve { webPort           :: !Word16
                          , webDaedalusDbPath :: !FilePath
                          }
#endif

actionParser :: Parser WalletAction
actionParser = subparser $ replParser <> cmdParser
#ifdef WITH_WEB
                        <> serveParser
#endif

replParser :: Mod CommandFields WalletAction
replParser = command "repl" $ info (pure Repl) $
             progDesc "Run REPL in console to evaluate the commands"

cmdParser :: Mod CommandFields WalletAction
cmdParser = command "cmd" $ info opts desc
  where opts = Cmd <$> strOption (long "commands"
                               <> metavar "CMD"
                               <> help "Commands to execute, comma-separated")
        desc = progDesc "Execute a list of predefined commands"

#ifdef WITH_WEB
serveParser :: Mod CommandFields WalletAction
serveParser = command "serve" $ info opts desc
  where opts = Serve <$> CLI.webPortOption 8090    -- to differ from node's default port
                                           "Port for web server"
                     <*> option auto (long "daedalus-db-path"
                                   <> metavar "FILEPATH"
                                   <> value "run/daedalus-db"
                                   <> help "Path to the wallet database")
        desc = progDesc "Serve HTTP Daedalus API on given port"
#endif

optionsParser :: Parser WalletOptions
optionsParser = do
    woDbPath <- strOption $
        long    "db-path" <>
        metavar "FILEPATH" <>
        value   "wallet-db" <>
        help    "Path to the wallet database"
    woRebuildDb <- switch $
        long "rebuild-db" <>
        help "If the DB already exist, discard its contents and \
             \create new one from scratch"
    woNetworkAddress <- CLI.networkAddressOption
    woKeyFilePath <- strOption $
        long    "keys-path" <>
        metavar "FILEPATH" <>
        value   "secret.key" <>
        help    "Path to file with secret keys"
    woDebug <- switch $
        long "debug" <>
        help "Run in debug mode (with genesis keys included)"
    woJLFile <-
        CLI.optionalJSONPath
    woCommonArgs <-
        CLI.commonArgsParser "Initial DHT peer (may be many)"
    woAction <-
        actionParser
    woTLSCertPath <- strOption $
        long    "tlscert" <>
        metavar "FILEPATH" <>
        value   "certificate.pem" <>
        help    "Path to file with TLS certificate"
    woTLSKeyPath <- strOption $
        long    "tlskey" <>
        metavar "FILEPATH" <>
        value   "key.pem" <>
        help    "Path to file with TLS key"

    pure WalletOptions{..}

optsInfo :: ParserInfo WalletOptions
optsInfo = info (helper <*> optionsParser) $
    fullDesc `mappend` progDesc "Wallet-only node"<|MERGE_RESOLUTION|>--- conflicted
+++ resolved
@@ -21,18 +21,6 @@
 import           Pos.Util.TimeWarp      (NetworkAddress)
 
 data WalletOptions = WalletOptions
-<<<<<<< HEAD
-    { woDbPath      :: !FilePath
-    , woRebuildDb   :: !Bool
-    , woIpPort      :: !NetworkAddress    -- ^ DHT/Blockchain port
-    , woKeyFilePath :: !FilePath          -- ^ Path to file with secret keys
-    , woDebug       :: !Bool              -- ^ Run in debug mode (with genesis keys included)
-    , woJLFile      :: !(Maybe FilePath)
-    , woCommonArgs  :: !CLI.CommonArgs    -- ^ Common CLI args, including initial DHT nodes
-    , woAction      :: !WalletAction
-    , woTLSCertPath :: !FilePath          -- ^ TLS Certificate path
-    , woTLSKeyPath  :: !FilePath          -- ^ TLS Key file
-=======
     { woDbPath         :: !FilePath
     , woRebuildDb      :: !Bool
     , woNetworkAddress :: !NetworkAddress -- ^ DHT/Blockchain port
@@ -41,7 +29,8 @@
     , woJLFile         :: !(Maybe FilePath)
     , woCommonArgs     :: !CLI.CommonArgs -- ^ Common CLI args, including initial DHT nodes
     , woAction         :: !WalletAction
->>>>>>> 5ae05bc8
+    , woTLSCertPath    :: !FilePath          -- ^ TLS Certificate path
+    , woTLSKeyPath     :: !FilePath          -- ^ TLS Key file
     }
 
 data WalletAction = Repl
