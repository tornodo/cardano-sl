--- conflicted
+++ resolved
@@ -33,11 +33,8 @@
 
        , BVIter
        , getProposedBVs
-<<<<<<< HEAD
        , getConfirmedBVStates
-=======
        , getProposedBVStates
->>>>>>> ee91e941
        ) where
 
 import           Control.Monad.Trans.Maybe (MaybeT (..), runMaybeT)
