{-# LANGUAGE CPP                   #-}
{-# LANGUAGE ConstraintKinds       #-}
{-# LANGUAGE DataKinds             #-}
{-# LANGUAGE GADTs                 #-}
{-# LANGUAGE MultiParamTypeClasses #-}
{-# LANGUAGE RankNTypes            #-}
{-# LANGUAGE ScopedTypeVariables   #-}
{-# LANGUAGE TemplateHaskell       #-}

-- | Miscellaneous unclassified utility functions.

module Pos.Util
       (
       -- * Stuff for testing and benchmarking
         module Pos.Util.Arbitrary

       -- * Various
       , Raw
       , readerToState
       , eitherPanic
       , inAssertMode
       , diffDoubleMap
       , getKeys

       -- * SafeCopy
       , getCopyBinary
       , putCopyBinary

       -- * Lenses
       , makeLensesData
       , magnify'
       , _neHead
       , _neTail
       , _neLast
       , zoom'

       -- * Prettification
       , Color (..)
       , colorize

       -- * TimeWarp helpers
       , CanLogInParallel
       , WaitingDelta (..)
       , messageName'
       , logWarningLongAction
       , logWarningWaitOnce
       , logWarningWaitLinear
       , logWarningWaitInf
       , runWithRandomIntervals
       , waitRandomInterval
       , waitAnyUnexceptional

       -- * LRU
       , clearLRU


       , binaryToBS
       , bsToBinary
       -- * Instances
       -- ** SafeCopy (NonEmpty a)
       ) where

import           Control.Lens                  (Lens', LensLike', Magnified, Zoomed,
                                                lensRules, magnify, zoom)
import           Control.Lens.Internal.FieldTH (makeFieldOpticsForDec)
import           Control.Monad.Fail            (fail)
import           Control.TimeWarp.Rpc          (Message (messageName), MessageName)
import           Control.TimeWarp.Timed        (Microsecond, MonadTimed (fork, wait),
                                                Second, for, killThread)
<<<<<<< HEAD
import           Data.Binary                   (Binary)
import qualified Data.Binary                   as Binary (decode, encode)
import qualified Data.ByteString.Lazy          as BSL (fromStrict, toStrict)
=======
>>>>>>> c34671ab
import qualified Data.Cache.LRU                as LRU
import           Data.Hashable                 (Hashable)
import qualified Data.HashMap.Strict           as HM
import           Data.HashSet                  (fromMap)
import           Data.List.NonEmpty            (NonEmpty ((:|)))
import qualified Data.List.NonEmpty            as NE
import           Data.SafeCopy                 (Contained, SafeCopy (..), base, contain,
                                                deriveSafeCopySimple, safeGet, safePut)
import qualified Data.Serialize                as Cereal (Get, Put)
import           Data.String                   (String)
import           Data.Time.Units               (convertUnit)
import           Formatting                    (sformat, shown, stext, (%))
import           Language.Haskell.TH
import           Serokell.Util                 (VerificationRes)
import           System.Console.ANSI           (Color (..), ColorIntensity (Vivid),
                                                ConsoleLayer (Foreground),
                                                SGR (Reset, SetColor), setSGRCode)
import           System.Wlog                   (WithLogger, logWarning)
import           Universum
import           Unsafe                        (unsafeInit, unsafeLast)

import           Pos.Binary.Class              (Bi)
import qualified Pos.Binary.Class              as Bi
import           Pos.Crypto.Random             (randomNumber)
import           Pos.Util.Arbitrary
import           Pos.Util.NotImplemented       ()

-- | A wrapper over 'ByteString' for adding type safety to
-- 'Pos.Crypto.Pki.encryptRaw' and friends.
newtype Raw = Raw ByteString
    deriving (Eq, Ord, Show)

-- | A helper for "Data.SafeCopy" that creates 'putCopy' given a 'Binary'
-- instance.
putCopyBinary :: Bi a => a -> Contained Cereal.Put
putCopyBinary x = contain $ safePut (Bi.encode x)

-- | A helper for "Data.SafeCopy" that creates 'getCopy' given a 'Binary'
-- instance.
getCopyBinary :: Bi a => String -> Contained (Cereal.Get a)
getCopyBinary typeName = contain $ do
    bs <- safeGet
    case Bi.decodeFull bs of
        Left err -> fail ("getCopy@" ++ typeName ++ ": " ++ err)
        Right x  -> return x

-- | Convert (Reader s) to any (MonadState s)
readerToState
    :: MonadState s m
    => Reader s a -> m a
readerToState = gets . runReader

deriveSafeCopySimple 0 'base ''VerificationRes

-- | A helper for simple error handling in executables
eitherPanic :: Show a => Text -> Either a b -> b
eitherPanic msgPrefix = either (panic . (msgPrefix <>) . show) identity

-- | This function performs checks at compile-time for different actions.
-- May slowdown implementation. To disable such checks (especially in benchmarks)
-- one should compile with: @stack build --flag cardano-sl:-asserts@
inAssertMode :: Applicative m => m a -> m ()
#ifdef ASSERTS_ON
inAssertMode x = x *> pure ()
#else
inAssertMode _ = pure ()
#endif
{-# INLINE inAssertMode #-}

-- | Remove elements which are in 'b' from 'a'
diffDoubleMap
    :: forall k1 k2 v.
       (Eq k1, Eq k2, Hashable k1, Hashable k2)
    => HashMap k1 (HashMap k2 v)
    -> HashMap k1 (HashMap k2 v)
    -> HashMap k1 (HashMap k2 v)
diffDoubleMap a b = HM.foldlWithKey' go mempty a
  where
    go :: HashMap k1 (HashMap k2 v)
       -> k1
       -> HashMap k2 v
       -> HashMap k1 (HashMap k2 v)
    go res extKey internalMap =
        case HM.lookup extKey b of
            Nothing -> HM.insert extKey internalMap res
            Just internalMapB ->
                let diff = internalMap `HM.difference` internalMapB
                in if null diff
                       then res
                       else HM.insert extKey diff res

----------------------------------------------------------------------------
-- Lens utils
----------------------------------------------------------------------------

-- | Make lenses for a data family instance.
makeLensesData :: Name -> Name -> DecsQ
makeLensesData familyName typeParamName = do
    info <- reify familyName
    ins <- case info of
        FamilyI _ ins -> return ins
        _             -> fail "makeLensesIndexed: expected data family name"
    typeParamInfo <- reify typeParamName
    typeParam <- case typeParamInfo of
        TyConI dec -> decToType dec
        _          -> fail "makeLensesIndexed: expected a type"
    let mbInsDec = find ((== Just typeParam) . getTypeParam) ins
    case mbInsDec of
        Nothing -> fail ("makeLensesIndexed: an instance for " ++
                         nameBase typeParamName ++ " not found")
        Just insDec -> makeFieldOpticsForDec lensRules insDec
  where
    getTypeParam (NewtypeInstD _ _ [t] _ _ _) = Just t
    getTypeParam (DataInstD    _ _ [t] _ _ _) = Just t
    getTypeParam _                            = Nothing

    decToType (DataD    _ n _ _ _ _) = return (ConT n)
    decToType (NewtypeD _ n _ _ _ _) = return (ConT n)
    decToType other                  =
        fail ("makeLensesIndexed: decToType failed on: " ++ show other)

-- | Lens for the head of 'NonEmpty'.
--
-- We can't use '_head' because it doesn't work for 'NonEmpty':
-- <https://github.com/ekmett/lens/issues/636#issuecomment-213981096>.
-- Even if we could though, it wouldn't be a lens, only a traversal.
_neHead :: Lens' (NonEmpty a) a
_neHead f (x :| xs) = (:| xs) <$> f x

-- | Lens for the tail of 'NonEmpty'.
_neTail :: Lens' (NonEmpty a) [a]
_neTail f (x :| xs) = (x :|) <$> f xs

-- | Lens for the last element of 'NonEmpty'.
_neLast :: Lens' (NonEmpty a) a
_neLast f (x :| []) = (:| []) <$> f x
_neLast f (x :| xs) = (\y -> x :| unsafeInit xs ++ [y]) <$> f (unsafeLast xs)

-- [SRK-51]: we should try to get this one into safecopy itself though it's
-- unlikely that they will choose a different implementation (if they do
-- choose a different implementation we'll have to write a migration)
--
-- update: made a PR <https://github.com/acid-state/safecopy/pull/47>;
-- remove this instance when the pull request is merged
instance SafeCopy a => SafeCopy (NonEmpty a) where
    getCopy = contain $ do
        xs <- safeGet
        case NE.nonEmpty xs of
            Nothing -> fail "getCopy@NonEmpty: list can't be empty"
            Just xx -> return xx
    putCopy = contain . safePut . toList
    errorTypeName _ = "NonEmpty"

-- | A 'zoom' which works in 'MonadState'.
--
-- See <https://github.com/ekmett/lens/issues/580>. You might be surprised
-- but actual 'zoom' doesn't work in any 'MonadState', it only works in a
-- handful of state monads and their combinations defined by 'Zoom'.
zoom'
    :: MonadState s m
    => LensLike' (Zoomed (State s) a) s t -> StateT t Identity a -> m a
zoom' l = state . runState . zoom l

-- | A 'magnify' which in 'MonadReader'.
magnify'
    :: MonadReader s m
    => LensLike' (Magnified (Reader s) a) s t -> ReaderT t Identity a -> m a
magnify' l = reader . runReader . magnify l

-- Monad z => Zoom (StateT s z) (StateT t z) s t
-- Monad z => Zoom (StateT s z) (StateT t z) s t

----------------------------------------------------------------------------
-- Prettification.
----------------------------------------------------------------------------

-- | Prettify 'Text' message with 'Vivid' color.
colorize :: Color -> Text -> Text
colorize color msg =
    mconcat
        [ toText (setSGRCode [SetColor Foreground Vivid color])
        , msg
        , toText (setSGRCode [Reset])
        ]

----------------------------------------------------------------------------
-- TimeWarp helpers
----------------------------------------------------------------------------

-- | Utility function to convert 'Message' into 'MessageName'.
messageName' :: Message r => r -> MessageName
messageName' = messageName . (const Proxy :: a -> Proxy a)

-- | Data type to represent waiting strategy for printing warnings
-- if action take too much time.
--
-- [LW-4]: this probably will be moved somewhere from here
data WaitingDelta
    = WaitOnce      Second              -- ^ wait s seconds and stop execution
    | WaitLinear    Second              -- ^ wait s, s * 2, s * 3  , s * 4  , ...      seconds
    | WaitGeometric Microsecond Double  -- ^ wait m, m * q, m * q^2, m * q^3, ... microseconds
    deriving (Show)

-- | Constraint for something that can be logged in parallel with other action.
type CanLogInParallel m = (MonadIO m, MonadTimed m, WithLogger m)

-- | Run action and print warning if it takes more time than expected.
logWarningLongAction :: CanLogInParallel m => WaitingDelta -> Text -> m a -> m a
logWarningLongAction delta actionTag action = do
    logThreadId <- fork $ waitAndWarn delta
    action      <* killThread logThreadId
  where
    printWarning t = logWarning $ sformat ("Action `"%stext%"` took more than "%shown)
                                  actionTag
                                  t

    -- [LW-4]: avoid code duplication somehow (during refactoring)
    waitAndWarn (WaitOnce      s  ) = wait (for s) >> printWarning s
    waitAndWarn (WaitLinear    s  ) = let waitLoop acc = do
                                              wait $ for s
                                              printWarning acc
                                              waitLoop (acc + s)
                                      in waitLoop s
    waitAndWarn (WaitGeometric s q) = let waitLoop acc t = do
                                              wait $ for t
                                              let newAcc = acc + t
                                              let newT   = round $ fromIntegral t * q
                                              printWarning (convertUnit newAcc :: Second)
                                              waitLoop newAcc newT
                                      in waitLoop 0 s

{- Helper functions to avoid dealing with data type -}

-- | Specialization of 'logWarningLongAction' with 'WaitOnce'.
logWarningWaitOnce :: CanLogInParallel m => Second -> Text -> m a -> m a
logWarningWaitOnce = logWarningLongAction . WaitOnce

-- | Specialization of 'logWarningLongAction' with 'WaiLinear'.
logWarningWaitLinear :: CanLogInParallel m => Second -> Text -> m a -> m a
logWarningWaitLinear = logWarningLongAction . WaitLinear

-- | Specialization of 'logWarningLongAction' with 'WaitGeometric'
-- with parameter @1.3@. Accepts 'Second'.
logWarningWaitInf :: CanLogInParallel m => Second -> Text -> m a -> m a
logWarningWaitInf = logWarningLongAction . (`WaitGeometric` 1.3) . convertUnit

-- | Wait random number of 'Microsecond'`s between min and max.
waitRandomInterval
    :: (MonadIO m, MonadTimed m)
    => Microsecond -> Microsecond -> m ()
waitRandomInterval minT maxT = do
    interval <-
        (+ minT) . fromIntegral <$>
        liftIO (randomNumber $ fromIntegral $ maxT - minT)
    wait $ for interval

-- | Wait random interval and then perform given action.
runWithRandomIntervals
    :: (MonadIO m, MonadTimed m, WithLogger m)
    => Microsecond -> Microsecond -> m () -> m ()
runWithRandomIntervals minT maxT action = do
  waitRandomInterval minT maxT
  action
  runWithRandomIntervals minT maxT action

-- [TW-84]: move to serokell-core or time-warp?
waitAnyUnexceptional
    :: (MonadIO m, WithLogger m)
    => [Async a] -> m (Maybe (Async a, a))
waitAnyUnexceptional asyncs = liftIO (waitAnyCatch asyncs) >>= handleRes
  where
    handleRes (async', Right res) = pure $ Just (async', res)
    handleRes (async', Left e) = do
      logWarning $ sformat ("waitAnyUnexceptional: caught error " % shown) e
      if null asyncs'
         then pure Nothing
         else waitAnyUnexceptional asyncs'
      where asyncs' = filter (/= async') asyncs

----------------------------------------------------------------------------
-- LRU cache
----------------------------------------------------------------------------

-- | Remove all items from LRU, retaining maxSize property.
clearLRU :: Ord k => LRU.LRU k v -> LRU.LRU k v
clearLRU = LRU.newLRU . LRU.maxSize

-- [SRK-51]: Probably this instance should be in @safecopy@ library
instance (Ord k, SafeCopy k, SafeCopy v) =>
         SafeCopy (LRU.LRU k v) where
    getCopy = contain $ LRU.fromList <$> safeGet <*> safeGet
    putCopy lru =
        contain $
        do safePut $ LRU.maxSize lru
           safePut $ LRU.toList lru
    errorTypeName _ = "LRU"

-- | Create HashSet from HashMap's keys
getKeys :: HashMap k v -> HashSet k
<<<<<<< HEAD
getKeys = fromMap . void

----------------------------------------------------------------------------
-- Deserialized wrapper
----------------------------------------------------------------------------

class Binary b => Serialized a b where
  serialize :: a -> b
  deserialize :: b -> Either [Char] a

deserializeM :: (Serialized a b, MonadFail m) => b -> m a
deserializeM = either fail return . deserialize

instance (Serialized a c, Serialized b d) => Serialized (a, b) (c, d) where
    serialize (a, b) = (serialize a, serialize b)
    deserialize (c, d) = (,) <$> deserialize c <*> deserialize d

----------------------------------------------------------------------------
-- For RocksDB
----------------------------------------------------------------------------

binaryToBS :: Binary v => v -> ByteString
binaryToBS x = BSL.toStrict (Binary.encode x)

bsToBinary :: Binary v => ByteString -> v
bsToBinary x = Binary.decode (BSL.fromStrict x)
=======
getKeys = fromMap . void
>>>>>>> c34671ab
<|MERGE_RESOLUTION|>--- conflicted
+++ resolved
@@ -53,9 +53,6 @@
        -- * LRU
        , clearLRU
 
-
-       , binaryToBS
-       , bsToBinary
        -- * Instances
        -- ** SafeCopy (NonEmpty a)
        ) where
@@ -67,12 +64,6 @@
 import           Control.TimeWarp.Rpc          (Message (messageName), MessageName)
 import           Control.TimeWarp.Timed        (Microsecond, MonadTimed (fork, wait),
                                                 Second, for, killThread)
-<<<<<<< HEAD
-import           Data.Binary                   (Binary)
-import qualified Data.Binary                   as Binary (decode, encode)
-import qualified Data.ByteString.Lazy          as BSL (fromStrict, toStrict)
-=======
->>>>>>> c34671ab
 import qualified Data.Cache.LRU                as LRU
 import           Data.Hashable                 (Hashable)
 import qualified Data.HashMap.Strict           as HM
@@ -372,33 +363,4 @@
 
 -- | Create HashSet from HashMap's keys
 getKeys :: HashMap k v -> HashSet k
-<<<<<<< HEAD
-getKeys = fromMap . void
-
-----------------------------------------------------------------------------
--- Deserialized wrapper
-----------------------------------------------------------------------------
-
-class Binary b => Serialized a b where
-  serialize :: a -> b
-  deserialize :: b -> Either [Char] a
-
-deserializeM :: (Serialized a b, MonadFail m) => b -> m a
-deserializeM = either fail return . deserialize
-
-instance (Serialized a c, Serialized b d) => Serialized (a, b) (c, d) where
-    serialize (a, b) = (serialize a, serialize b)
-    deserialize (c, d) = (,) <$> deserialize c <*> deserialize d
-
-----------------------------------------------------------------------------
--- For RocksDB
-----------------------------------------------------------------------------
-
-binaryToBS :: Binary v => v -> ByteString
-binaryToBS x = BSL.toStrict (Binary.encode x)
-
-bsToBinary :: Binary v => ByteString -> v
-bsToBinary x = Binary.decode (BSL.fromStrict x)
-=======
-getKeys = fromMap . void
->>>>>>> c34671ab
+getKeys = fromMap . void