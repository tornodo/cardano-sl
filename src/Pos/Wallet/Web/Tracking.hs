{-# LANGUAGE AllowAmbiguousTypes #-}
{-# LANGUAGE ScopedTypeVariables #-}
{-# LANGUAGE TypeFamilies        #-}

-- To support actual wallet accounts we listen to applications and rollbacks
-- of blocks, extract transactions from block and extract our
-- accounts (such accounts which we can decrypt).
-- We synchronise wallet-db (acidic-state) with node-db
-- and support last seen tip for each walletset.
-- There are severals cases when we must  synchronise wallet-db and node-db:
-- • When we relaunch wallet. Desynchronization can be caused by interruption
--   during blocks application/rollback at the previous launch,
--   then wallet-db can fall behind from node-db (when interruption during rollback)
--   or vice versa (when interruption during application)
--   @syncWSetsWithGStateLock@ implements this functionality.
-- • When a user wants to import a secret key. Then we must rely on
--   Utxo (GStateDB), because blockchain can be large.

module Pos.Wallet.Web.Tracking
       ( CAccModifier (..)
       , sortedInsertions

       , syncWalletsWithGState
       , trackingApplyTxs
       , trackingRollbackTxs
       , applyModifierToWallet
       , rollbackModifierFromWallet
       , BlockLockMode
       , MonadWalletTracking (..)

       , syncWalletOnImportWebWallet
       , txMempoolToModifierWebWallet

       , getWalletAddrMetasDB
       ) where

import           Universum
import           Unsafe                     (unsafeLast)

import           Control.Lens               (to)
import           Control.Monad.Catch        (handleAll)
import           Control.Monad.Trans        (MonadTrans)
import           Data.DList                 (DList)
import qualified Data.DList                 as DL
import           Data.List                  ((!!))
import qualified Data.List.NonEmpty         as NE
import qualified Data.HashMap.Strict        as HM
import qualified Data.Map                   as M
import qualified Data.Text.Buildable
import           Ether.Internal             (HasLens (..))
import           Formatting                 (bprint, build, sformat, (%))
import           Mockable                   (SharedAtomicT)
import           Serokell.Util              (listJson)
import           System.Wlog                (WithLogger, logDebug, logInfo, logWarning, logError)

import           Pos.Block.Core             (BlockHeader, getBlockHeader,
                                             mainBlockTxPayload)
import           Pos.Block.Logic            (withBlkSemaphore_)
import           Pos.Block.Types            (Blund, undoTx)
import           Pos.Client.Txp.History     (TxHistoryEntry (..))
import           Pos.Constants              (genesisHash, blkSecurityParam)
import           Pos.Context                (BlkSemaphore, genesisUtxoM, GenesisUtxo (..))
import           Pos.Core                   (AddrPkAttrs (..), Address (..),
                                             ChainDifficulty, HasDifficulty (..), BlockHeaderStub,
                                             HeaderHash, Timestamp, headerHash,
                                             headerSlotL, makePubKeyAddress)
import           Pos.Crypto                 (EncryptedSecretKey, HDPassphrase,
                                             WithHash (..), deriveHDPassphrase,
                                             encToPublic, hash, shortHashF,
                                             unpackHDAddressAttr)
import           Pos.Data.Attributes        (Attributes (..))
import qualified Pos.GState                 as GS
import qualified Pos.DB.Block               as DB
import qualified Pos.DB.DB                  as DB
import           Pos.DB.Error               (DBError (DBMalformed))
import           Pos.DB.Rocks               (MonadRealDB)
import           Pos.GState.BlockExtra      (foldlUpWhileM, resolveForwardLink)
import           Pos.Slotting               (MonadSlotsData (..), getSlotStartPure)
import           Pos.Txp.Core               (Tx (..), TxAux (..), TxId, TxIn (..),
                                             TxOutAux (..), TxUndo, flattenTxPayload,
                                             getTxDistribution, toaOut, topsortTxs,
                                             txOutAddress)
import           Pos.Txp.MemState.Class     (MonadTxpMem, getLocalTxsNUndo)
import           Pos.Txp.Toil               (UtxoModifier)
import           Pos.Util.Chrono            (getNewestFirst)
import           Pos.Util.Modifier          (MapModifier)
import qualified Pos.Util.Modifier          as MM
import           Pos.Util.Util              (maybeThrow)

import           Pos.Ssc.Class              (SscHelpersClass)
import           Pos.Wallet.SscType         (WalletSscType)
import           Pos.Wallet.Web.ClientTypes (AccountId (..), Addr, CId,
                                             CWAddressMeta (..), Wal, addressToCId, aiWId,
                                             encToCId, isTxLocalAddress)
import           Pos.Wallet.Web.Error.Types (WalletError (..))
import           Pos.Wallet.Web.State       (AddressLookupMode (..),
                                             CustomAddressType (..),
                                             WebWalletModeDB, WalletTip (..))
import qualified Pos.Wallet.Web.State       as WS

-- VoidModifier describes a difference between two states.
-- It's (set of added k, set of deleted k) essentially.
type VoidModifier a = MapModifier a ()

data IndexedMapModifier a = IndexedMapModifier
    { immModifier :: MM.MapModifier a Int
    , immCounter  :: Int
    }

sortedInsertions :: IndexedMapModifier a -> [a]
sortedInsertions = map fst . sortWith snd . MM.insertions . immModifier

indexedDeletions :: IndexedMapModifier a -> [a]
indexedDeletions = MM.deletions . immModifier

instance (Eq a, Hashable a) => Monoid (IndexedMapModifier a) where
    mempty = IndexedMapModifier mempty 0
    IndexedMapModifier m1 c1 `mappend` IndexedMapModifier m2 c2 =
        IndexedMapModifier (m1 <> fmap (+ c1) m2) (c1 + c2)

data CAccModifier = CAccModifier
    { camAddresses      :: !(IndexedMapModifier CWAddressMeta)
    , camUsed           :: !(VoidModifier (CId Addr, HeaderHash))
    , camChange         :: !(VoidModifier (CId Addr, HeaderHash))
    , camUtxo           :: !UtxoModifier
    , camAddedHistory   :: !(DList TxHistoryEntry)
    , camDeletedHistory :: !(DList TxId)
    }

instance Monoid CAccModifier where
    mempty = CAccModifier mempty mempty mempty mempty mempty mempty
    (CAccModifier a b c d ah dh) `mappend` (CAccModifier a1 b1 c1 d1 ah1 dh1) =
        CAccModifier (a <> a1) (b <> b1) (c <> c1) (d <> d1) (ah1 <> ah) (dh <> dh1)

instance Buildable CAccModifier where
    build CAccModifier{..} =
        bprint
            (    "added addresses: "%listJson
            %",\n deleted addresses: "%listJson
            %",\n used addresses: "%listJson
            %",\n change addresses: "%listJson
            %",\n local utxo (difference): "%build
            %",\n added history entries: "%listJson
            %",\n deleted history entries: "%listJson)
        (sortedInsertions camAddresses)
        (indexedDeletions camAddresses)
        (map (fst . fst) $ MM.insertions camUsed)
        (map (fst . fst) $ MM.insertions camChange)
        camUtxo
        (toList camAddedHistory)
        (toList camDeletedHistory)

type BlockLockMode ssc ctx m =
     ( WithLogger m
     , MonadReader ctx m
     , HasLens BlkSemaphore ctx BlkSemaphore
     , MonadRealDB ctx m
     , DB.MonadBlockDB ssc m
     , MonadMask m
     )

class Monad m => MonadWalletTracking m where
    syncWalletOnImport :: EncryptedSecretKey -> m ()
    txMempoolToModifier :: EncryptedSecretKey -> m CAccModifier

instance {-# OVERLAPPABLE #-}
    ( MonadWalletTracking m, Monad m, MonadTrans t, Monad (t m)
    , SharedAtomicT m ~ SharedAtomicT (t m) ) =>
        MonadWalletTracking (t m)
  where
    syncWalletOnImport = lift . syncWalletOnImport
    txMempoolToModifier = lift . txMempoolToModifier

type WalletTrackingEnv ext ctx m =
     ( BlockLockMode WalletSscType ctx m
     , WebWalletModeDB ctx m
     , MonadTxpMem ext ctx m
     , HasLens GenesisUtxo ctx GenesisUtxo
     , WS.MonadWalletWebDB ctx m
     , MonadSlotsData m
     , WithLogger m
     )

syncWalletOnImportWebWallet :: WalletTrackingEnv ext ctx m => [EncryptedSecretKey] -> m ()
syncWalletOnImportWebWallet = syncWalletsWithGState @WalletSscType

txMempoolToModifierWebWallet :: WalletTrackingEnv ext ctx m => EncryptedSecretKey -> m CAccModifier
txMempoolToModifierWebWallet encSK = do
    let wHash (i, TxAux {..}, _) = WithHash taTx i
        wId = encToCId encSK
        getDiff = const Nothing  -- no difficulty (mempool txs)
        getTs = const Nothing  -- don't give any timestamp
    (txs, undoMap) <- getLocalTxsNUndo

    txsWUndo <- forM txs $ \(id, tx) -> case HM.lookup id undoMap of
        Just undo -> pure (id, tx, undo)
        Nothing -> do
            let errMsg = sformat ("There is no undo corresponding to TxId #"%build%" from txp mempool") id
            logError errMsg
            throwM $ InternalError errMsg

    tipH <- DB.getTipHeader @WalletSscType
    allAddresses <- getWalletAddrMetasDB Ever wId
    case topsortTxs wHash txsWUndo of
        Nothing -> mempty <$ logWarning "txMempoolToModifier: couldn't topsort mempool txs"
        Just ordered -> pure $
            trackingApplyTxs @WalletSscType encSK allAddresses getDiff getTs $
            map (\(_, tx, undo) -> (tx, undo, tipH)) ordered

----------------------------------------------------------------------------
-- Logic
----------------------------------------------------------------------------

-- Iterate over blocks (using forward links) and actualize our accounts.
syncWalletsWithGState
    :: forall ssc ctx m . (
      WebWalletModeDB ctx m
    , BlockLockMode ssc ctx m
    , HasLens GenesisUtxo ctx GenesisUtxo
    , MonadSlotsData m)
    => [EncryptedSecretKey] -> m ()
syncWalletsWithGState encSKs = forM_ encSKs $ \encSK -> handleAll (onErr encSK) $ do
    let wAddr = encToCId encSK
    WS.getWalletSyncTip wAddr >>= \case
        Nothing                -> logWarning $ sformat ("There is no syncTip corresponding to wallet #"%build) wAddr
        Just NotSynced         -> syncDo encSK Nothing
        Just (SyncedWith wTip) -> DB.blkGetHeader wTip >>= \case
            Nothing ->
                throwM $ InternalError $
                    sformat ("Couldn't get block header of wallet "%build
                                %" by last synced hh: "%build) wAddr wTip
            Just wHeader -> syncDo encSK (Just wHeader)
  where
    onErr encSK = logWarning . sformat fmt (encToCId encSK)
    fmt = "Sync of wallet "%build%" failed: "%build
    syncDo :: EncryptedSecretKey -> Maybe (BlockHeader ssc) -> m ()
    syncDo encSK wTipH = do
        let wdiff = maybe (0::Word32) (fromIntegral . ( ^. difficultyL)) wTipH
        gstateTipH <- DB.getTipHeader @ssc
        -- If account's syncTip is before the current gstate's tip,
        -- then it loads accounts and addresses starting with @wHeader@.
        -- syncTip can be before gstate's the current tip
        -- when we call @syncWalletSetWithTip@ at the first time
        -- or if the application was interrupted during rollback.
        -- We don't load all blocks explicitly, because blockain can be long.
        wNewTip <-
            if (gstateTipH ^. difficultyL > fromIntegral blkSecurityParam + fromIntegral wdiff) then do
                -- Wallet tip is "far" from gState tip,
                -- rollback can't occur more then @blkSecurityParam@ blocks,
                -- so we can sync wallet and GState without the block lock
                -- to avoid blocking of blocks verification/application.
                bh <- unsafeLast . getNewestFirst <$> DB.loadHeadersByDepth (blkSecurityParam + 1) (headerHash gstateTipH)
                logDebug $
                    sformat ("Wallet's tip is far from GState tip. Syncing with "%build%" without the block lock")
                    (headerHash bh)
                syncWalletWithGStateUnsafe encSK wTipH bh
                pure $ Just bh
            else pure wTipH
        withBlkSemaphore_ $ \tip -> do
            logDebug $ sformat ("Syncing wallet with "%build%" under the block lock") tip
            tipH <- maybe (error "Wallet tracking: no block header corresponding to tip") pure =<< DB.blkGetHeader tip
            tip <$ syncWalletWithGStateUnsafe encSK wNewTip tipH

----------------------------------------------------------------------------
-- Unsafe operations. Core logic.
----------------------------------------------------------------------------
-- These operation aren't atomic and don't take the block lock.

-- BE CAREFUL! This function iterates over blockchain, the blockcahin can be large.
syncWalletWithGStateUnsafe
    :: forall ssc ctx m .
    ( WebWalletModeDB ctx m
    , DB.MonadBlockDB ssc m
    , WithLogger m
    , HasLens GenesisUtxo ctx GenesisUtxo
    , MonadSlotsData m
    )
    => EncryptedSecretKey      -- ^ Secret key for decoding our addresses
    -> Maybe (BlockHeader ssc) -- ^ Block header corresponding to wallet's tip.
                               --   Nothing when wallet's tip is genesisHash
    -> BlockHeader ssc         -- ^ GState header hash
    -> m ()
<<<<<<< HEAD
syncWalletWithGStateUnsafe encSK = do
    tipHeader <- DB.getTipHeader @ssc
    slottingData <- GS.getSlottingData
=======
syncWalletWithGStateUnsafe encSK wTipHeader gstateH = do
    systemStart <- getSystemStart
    slottingData <- getSlottingData
>>>>>>> a5f7991f

    let gstateHHash = headerHash gstateH
        loadCond (b, _) _ = b ^. difficultyL <= gstateH ^. difficultyL
        wAddr = encToCId encSK
        mappendR r mm = pure (r <> mm)
        diff = (^. difficultyL)
        mDiff = Just . diff
        gbTxs = either (const []) (^. mainBlockTxPayload . to flattenTxPayload)

        mainBlkHeaderTs mBlkH =
            getSlotStartPure (mBlkH ^. headerSlotL) slottingData
        blkHeaderTs = either (const Nothing) mainBlkHeaderTs

        rollbackBlock :: [CWAddressMeta] -> Blund ssc -> CAccModifier
        rollbackBlock allAddresses (b, u) =
            trackingRollbackTxs encSK allAddresses $
            zip3 (gbTxs b) (undoTx u) (repeat $ headerHash b)

        applyBlock :: [CWAddressMeta] -> Blund ssc -> m CAccModifier
        applyBlock allAddresses (b, u) = pure $
            trackingApplyTxs encSK allAddresses mDiff blkHeaderTs $
            zip3 (gbTxs b) (undoTx u) (repeat $ getBlockHeader b)

        computeAccModifier :: BlockHeader ssc -> m CAccModifier
        computeAccModifier wHeader = do
            allAddresses <- getWalletAddrMetasDB Ever wAddr
            logDebug $
                sformat ("Wallet "%build%" header: "%build%", current tip header: "%build)
                wAddr wHeader gstateH
            if | diff gstateH > diff wHeader -> do
                     -- If wallet's syncTip is before than the current tip in the blockchain,
                     -- then it loads wallets starting with @wHeader@.
                     -- Sync tip can be before the current tip
                     -- when we call @syncWalletSetWithTip@ at the first time
                     -- or if the application was interrupted during rollback.
                     -- We don't load blocks explicitly, because blockain can be long.
                     maybe (pure mempty)
                         (\wNextH ->
                            foldlUpWhileM (applyBlock allAddresses) wNextH loadCond mappendR mempty)
                         =<< resolveForwardLink wHeader
               | diff gstateH < diff wHeader -> do
                     -- This rollback can occur
                     -- if the application was interrupted during blocks application.
                     blunds <- getNewestFirst <$>
                         DB.loadBlundsWhile (\b -> getBlockHeader b /= gstateH) (headerHash wHeader)
                     pure $ foldl' (\r b -> r <> rollbackBlock allAddresses b) mempty blunds
               | otherwise -> mempty <$ logDebug (sformat ("Wallet "%build%" is already synced") wAddr)

    whenNothing_ wTipHeader $ do
        genesisUtxo <- genesisUtxoM
        let encInfo = getEncInfo encSK
            ownGenesisData =
                selectOwnAccounts encInfo (txOutAddress . toaOut . snd) $
                M.toList $ unGenesisUtxo genesisUtxo
            ownGenesisUtxo = M.fromList $ map fst ownGenesisData
            ownGenesisAddrs = map snd ownGenesisData
        mapM_ WS.addWAddress ownGenesisAddrs
        WS.getWalletUtxo >>= WS.setWalletUtxo . (ownGenesisUtxo <>)

    startFromH <- maybe firstGenesisHeader pure wTipHeader
    mapModifier@CAccModifier{..} <- computeAccModifier startFromH
    applyModifierToWallet wAddr gstateHHash mapModifier
    logInfo $ sformat ("Wallet "%build%" has been synced with tip "
                    %shortHashF%", "%build)
                wAddr (maybe genesisHash headerHash wTipHeader) mapModifier
  where
    firstGenesisHeader :: m (BlockHeader ssc)
    firstGenesisHeader = resolveForwardLink (genesisHash @BlockHeaderStub) >>=
        maybe (error "Unexpected state: genesisHash doesn't have forward link")
            (maybe (error "No genesis block corresponding to header hash") pure <=< DB.blkGetHeader)

-- TODO: @pva701: maybe it would be needed, dunno
-- runWithWalletUtxo
--     :: (MonadReader ctx m, HasLens GenesisUtxo ctx GenesisUtxo, WebWalletModeDB ctx m)
--     => ToilT () (DBToil m) a
--     -> m a
-- runWithWalletUtxo action = do
--     walletUtxo <- WS.getWalletUtxo
--     runDBToil $ fst <$> runToilTLocal (fromUtxo walletUtxo) def mempty action

-- Process transactions on block application,
-- decrypt our addresses, and add/delete them to/from wallet-db.
-- Addresses are used in TxIn's will be deleted,
-- in TxOut's will be added.
trackingApplyTxs
    :: forall ssc . SscHelpersClass ssc
    => EncryptedSecretKey                          -- ^ Wallet's secret key
    -> [CWAddressMeta]                             -- ^ All addresses in wallet
    -> (BlockHeader ssc -> Maybe ChainDifficulty)  -- ^ Function to determine tx chain difficulty
    -> (BlockHeader ssc -> Maybe Timestamp)        -- ^ Function to determine tx timestamp in history
    -> [(TxAux, TxUndo, BlockHeader ssc)]          -- ^ Txs of blocks and corresponding header hash
    -> CAccModifier
trackingApplyTxs (getEncInfo -> encInfo) allAddresses getDiff getTs txs =
    foldl' applyTx mempty txs
  where
    snd3 (_, x, _) = x
    toTxInOut txid (idx, out, dist) = (TxIn txid idx, TxOutAux out dist)

    applyTx :: CAccModifier -> (TxAux, TxUndo, BlockHeader ssc) -> CAccModifier
    applyTx CAccModifier{..} (TxAux {..}, undo, blkHeader) =
        let hh = headerHash blkHeader
            mDiff = getDiff blkHeader
            mTs = getTs blkHeader
            hhs = repeat hh
            tx@(UnsafeTx (NE.toList -> inps) (NE.toList -> outs) _) = taTx
            !txId = hash tx
            resolvedInputs = zip inps $ NE.toList undo
            txOutgoings = map txOutAddress outs
            txInputs = map (toaOut . snd) resolvedInputs
            txIncomings = map txOutAddress txInputs

            ownInputs = selectOwnAccounts encInfo (txOutAddress . toaOut . snd) resolvedInputs
            ownOutputs = selectOwnAccounts encInfo (txOutAddress . snd3) $
                         zip3 [0..] outs (NE.toList $ getTxDistribution taDistribution)
            ownInpAddrMetas = map snd ownInputs
            ownOutAddrMetas = map snd ownOutputs
            ownTxIns = map (fst . fst) ownInputs
            ownTxOuts = map (toTxInOut txId . fst) ownOutputs

            addedHistory =
                if (not $ null ownOutputs) || (not $ null ownInputs)
                then DL.cons (THEntry txId tx txInputs mDiff txIncomings txOutgoings mTs)
                     camAddedHistory
                else camAddedHistory

            usedAddrs = map cwamId ownOutAddrMetas
            changeAddrs = evalChange allAddresses (map cwamId ownInpAddrMetas) usedAddrs
        in CAccModifier
            (deleteAndInsertIMM [] ownOutAddrMetas camAddresses)
            (deleteAndInsertVM [] (zip usedAddrs hhs) camUsed)
            (deleteAndInsertVM [] (zip changeAddrs hhs) camChange)
            (deleteAndInsertMM ownTxIns ownTxOuts camUtxo)
            addedHistory
            camDeletedHistory

-- Process transactions on block rollback.
-- Like @trackingApplyTx@, but vise versa.
trackingRollbackTxs
    :: EncryptedSecretKey -- ^ Wallet's secret key
    -> [CWAddressMeta] -- ^ All adresses
    -> [(TxAux, TxUndo, HeaderHash)] -- ^ Txs of blocks and corresponding header hash
    -> CAccModifier
trackingRollbackTxs (getEncInfo -> encInfo) allAddress txs =
    foldl' rollbackTx mempty txs
  where
    rollbackTx :: CAccModifier -> (TxAux, TxUndo, HeaderHash) -> CAccModifier
    rollbackTx CAccModifier{..} (TxAux {..}, NE.toList -> undoL, hh) = do
        let hhs = repeat hh
            UnsafeTx (toList -> inps) (toList -> outs) _ = taTx
            !txid = hash taTx
            ownInputs = selectOwnAccounts encInfo (txOutAddress . toaOut) $ undoL
            ownOutputs = selectOwnAccounts encInfo txOutAddress $ outs
            ownInputMetas = map snd ownInputs
            ownOutputMetas = map snd ownOutputs
            ownInputAddrs = map cwamId ownInputMetas
            ownOutputAddrs = map cwamId ownOutputMetas

            l = fromIntegral (length outs) :: Word32
            ownTxIns = zip inps $ map fst ownInputs
            ownTxOuts = map (TxIn txid) ([0 .. l - 1] :: [Word32])

            deletedHistory =
                if (not $ null ownInputAddrs) || (not $ null ownOutputAddrs)
                then DL.snoc camDeletedHistory $ hash taTx
                else camDeletedHistory

        -- Rollback isn't needed, because we don't use @utxoGet@
        -- (undo contains all required information)
        let usedAddrs = map cwamId ownOutputMetas
            changeAddrs = evalChange allAddress ownInputAddrs ownOutputAddrs
        CAccModifier
            (deleteAndInsertIMM ownOutputMetas [] camAddresses)
            (deleteAndInsertVM (zip usedAddrs hhs) [] camUsed)
            (deleteAndInsertVM (zip changeAddrs hhs) [] camChange)
            (deleteAndInsertMM ownTxOuts ownTxIns camUtxo)
            camAddedHistory
            deletedHistory

applyModifierToWallet
    :: WebWalletModeDB ctx m
    => CId Wal
    -> HeaderHash
    -> CAccModifier
    -> m ()
applyModifierToWallet wid newTip CAccModifier{..} = do
    -- TODO maybe do it as one acid-state transaction.
    mapM_ WS.addWAddress (sortedInsertions camAddresses)
    mapM_ (WS.addCustomAddress UsedAddr . fst) (MM.insertions camUsed)
    mapM_ (WS.addCustomAddress ChangeAddr . fst) (MM.insertions camChange)
    WS.getWalletUtxo >>= WS.setWalletUtxo . MM.modifyMap camUtxo
    oldCachedHist <- fromMaybe [] <$> WS.getHistoryCache wid
    WS.updateHistoryCache wid $ DL.toList camAddedHistory <> oldCachedHist
    WS.setWalletSyncTip wid newTip

rollbackModifierFromWallet
    :: WebWalletModeDB ctx m
    => CId Wal
    -> HeaderHash
    -> CAccModifier
    -> m ()
rollbackModifierFromWallet wid newTip CAccModifier{..} = do
    -- TODO maybe do it as one acid-state transaction.
    mapM_ WS.removeWAddress (indexedDeletions camAddresses)
    mapM_ (WS.removeCustomAddress UsedAddr) (MM.deletions camUsed)
    mapM_ (WS.removeCustomAddress ChangeAddr) (MM.deletions camChange)
    WS.getWalletUtxo >>= WS.setWalletUtxo . MM.modifyMap camUtxo
    WS.getHistoryCache wid >>= \case
        Nothing -> pure ()
        Just oldCachedHist -> do
            WS.updateHistoryCache wid $
                removeFromHead (DL.toList camDeletedHistory) oldCachedHist
    WS.setWalletSyncTip wid newTip
  where
    removeFromHead :: [TxId] -> [TxHistoryEntry] -> [TxHistoryEntry]
    removeFromHead [] ths = ths
    removeFromHead _ [] = []
    removeFromHead (txId : txIds) (THEntry {..} : thes) =
        if txId == _thTxId
        then removeFromHead txIds thes
        else error "rollbackModifierFromWallet: removeFromHead: \
                   \rollbacked tx ID is not present in history cache!"

evalChange
    :: [CWAddressMeta] -- ^ All adresses
    -> [CId Addr]      -- ^ Own input addresses of tx
    -> [CId Addr]      -- ^ Own outputs addresses of tx
    -> [CId Addr]
evalChange allAddresses inputs outputs
    | null inputs || null outputs = []
    | otherwise = filter (isTxLocalAddress allAddresses (NE.fromList inputs)) outputs

getEncInfo :: EncryptedSecretKey -> (HDPassphrase, CId Wal)
getEncInfo encSK = do
    let pubKey = encToPublic encSK
    let hdPass = deriveHDPassphrase pubKey
    let wCId = addressToCId $ makePubKeyAddress pubKey
    (hdPass, wCId)

selectOwnAccounts
    :: (HDPassphrase, CId Wal)
    -> (a -> Address)
    -> [a]
    -> [(a, CWAddressMeta)]
selectOwnAccounts encInfo getAddr =
    mapMaybe (\a -> (a,) <$> decryptAccount encInfo (getAddr a))

insertIMM
    :: (Eq a, Hashable a)
    => a -> IndexedMapModifier a -> IndexedMapModifier a
insertIMM k IndexedMapModifier {..} =
    IndexedMapModifier
    { immModifier = MM.insert k immCounter immModifier
    , immCounter  = immCounter + 1
    }

deleteIMM
    :: (Eq a, Hashable a)
    => a -> IndexedMapModifier a -> IndexedMapModifier a
deleteIMM k IndexedMapModifier {..} =
    IndexedMapModifier
    { immModifier = MM.delete k immModifier
    , ..
    }

deleteAndInsertIMM
    :: (Eq a, Hashable a)
    => [a] -> [a] -> IndexedMapModifier a -> IndexedMapModifier a
deleteAndInsertIMM dels ins mapModifier =
    -- Insert CWAddressMeta coressponding to outputs of tx.
    (\mm -> foldl' (flip insertIMM) mm ins) $
    -- Delete CWAddressMeta coressponding to inputs of tx.
    foldl' (flip deleteIMM) mapModifier dels

deleteAndInsertVM :: (Eq a, Hashable a) => [a] -> [a] -> VoidModifier a -> VoidModifier a
deleteAndInsertVM dels ins mapModifier = deleteAndInsertMM dels (zip ins $ repeat ()) mapModifier

deleteAndInsertMM :: (Eq k, Hashable k) => [k] -> [(k, v)] -> MM.MapModifier k v -> MM.MapModifier k v
deleteAndInsertMM dels ins mapModifier =
    -- Insert CWAddressMeta coressponding to outputs of tx (2)
    (\mm -> foldl' insertAcc mm ins) $
    -- Delete CWAddressMeta coressponding to inputs of tx (1)
    foldl' deleteAcc mapModifier dels
  where
    insertAcc :: (Hashable k, Eq k) => MapModifier k v -> (k, v) -> MapModifier k v
    insertAcc modifier (k, v) = MM.insert k v modifier

    deleteAcc :: (Hashable k, Eq k) => MapModifier k v -> k -> MapModifier k v
    deleteAcc = flip MM.delete

decryptAccount :: (HDPassphrase, CId Wal) -> Address -> Maybe CWAddressMeta
decryptAccount (hdPass, wCId) addr@(PubKeyAddress _ (Attributes (AddrPkAttrs (Just hdPayload)) _)) = do
    derPath <- unpackHDAddressAttr hdPass hdPayload
    guard $ length derPath == 2
    pure $ CWAddressMeta wCId (derPath !! 0) (derPath !! 1) (addressToCId addr)
decryptAccount _ _ = Nothing

-- TODO [CSM-237] Move to somewhere (duplicate getWalletsAddrMetas from Methods.hs)
getWalletAddrMetasDB
    :: (WebWalletModeDB ctx m, MonadThrow m)
    => AddressLookupMode -> CId Wal -> m [CWAddressMeta]
getWalletAddrMetasDB lookupMode cWalId = do
    walletAccountIds <- filter ((== cWalId) . aiWId) <$> WS.getAccountIds
    concatMapM (getAccountAddrsOrThrowDB lookupMode) walletAccountIds
  where
    getAccountAddrsOrThrowDB
        :: (WebWalletModeDB ctx m, MonadThrow m)
        => AddressLookupMode -> AccountId -> m [CWAddressMeta]
    getAccountAddrsOrThrowDB mode accId =
        WS.getAccountWAddresses mode accId >>= maybeThrow (noWallet accId)
    noWallet accId = DBMalformed $
        sformat ("No account with id "%build%" found") accId<|MERGE_RESOLUTION|>--- conflicted
+++ resolved
@@ -280,15 +280,9 @@
                                --   Nothing when wallet's tip is genesisHash
     -> BlockHeader ssc         -- ^ GState header hash
     -> m ()
-<<<<<<< HEAD
-syncWalletWithGStateUnsafe encSK = do
-    tipHeader <- DB.getTipHeader @ssc
-    slottingData <- GS.getSlottingData
-=======
 syncWalletWithGStateUnsafe encSK wTipHeader gstateH = do
     systemStart <- getSystemStart
     slottingData <- getSlottingData
->>>>>>> a5f7991f
 
     let gstateHHash = headerHash gstateH
         loadCond (b, _) _ = b ^. difficultyL <= gstateH ^. difficultyL
