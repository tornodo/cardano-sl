{-# LANGUAGE AllowAmbiguousTypes #-}
{-# LANGUAGE RankNTypes          #-}
{-# LANGUAGE ScopedTypeVariables #-}
{-# LANGUAGE TemplateHaskell     #-}
{-# LANGUAGE TypeOperators       #-}

-- | Wallet web server.

module Pos.Wallet.Web.Server.Methods
       ( WalletWebHandler
       , walletApplication
       , walletServer
       , walletServeImpl
       , walletServerOuts

       , bracketWalletWebDB
       , bracketWalletWS

       , addInitialRichAccount
       ) where

import           Universum

import           Control.Concurrent               (forkFinally)
import           Control.Lens                     (each, ix, makeLenses, traversed, (.=))
import           Control.Monad.Catch              (SomeException, try)
import qualified Control.Monad.Catch              as E
import           Control.Monad.State              (runStateT)
import qualified Data.Aeson                       as A
import           Data.ByteString.Base58           (bitcoinAlphabet, decodeBase58)
import qualified Data.ByteString.Lazy             as BSL
import           Data.Default                     (Default (def))
import qualified Data.HashMap.Strict              as HM
import           Data.List                        (findIndex)
import qualified Data.List.NonEmpty               as NE
import qualified Data.Set                         as S
import           Data.Tagged                      (untag)
import qualified Data.Text.Buildable
import           Data.Time.Clock.POSIX            (getPOSIXTime)
import           Data.Time.Units                  (Microsecond, Second)
import qualified Ether
import           Formatting                       (bprint, build, sformat, shown, stext,
                                                   (%))
import qualified Formatting                       as F
import           Network.Wai                      (Application)
import           Paths_cardano_sl                 (version)
import           Pos.ReportServer.Report          (ReportType (RInfo))
import           Serokell.AcidState.ExtendedState (ExtendedState)
import           Serokell.Util                    (threadDelay)
import qualified Serokell.Util.Base64             as B64
import           Serokell.Util.Text               (listJson)
import           Servant.API                      ((:<|>) ((:<|>)),
                                                   FromHttpApiData (parseUrlPiece))
import           Servant.Multipart                (fdFilePath)
import           Servant.Server                   (Handler, Server, ServerT, err403,
                                                   runHandler, serve)
import           Servant.Utils.Enter              ((:~>) (..), enter)
import           System.IO.Error                  (isDoesNotExistError)
import           System.Wlog                      (logDebug, logError, logInfo)

import           Pos.Aeson.ClientTypes            ()
import           Pos.Aeson.WalletBackup           ()
import           Pos.Client.Txp.History           (TxHistoryAnswer (..),
                                                   TxHistoryEntry (..))
import           Pos.Communication                (OutSpecs, SendActions, sendTxOuts,
                                                   submitMTx, submitRedemptionTx)
import           Pos.Constants                    (curSoftwareVersion, isDevelopment)
import           Pos.Core                         (Address (..), Coin, addressF,
                                                   decodeTextAddress, makePubKeyAddress,
                                                   makeRedeemAddress, mkCoin, sumCoins,
                                                   unsafeAddCoin, unsafeIntegerToCoin,
                                                   unsafeSubCoin)
import           Pos.Crypto                       (PassPhrase, aesDecrypt,
                                                   changeEncPassphrase, checkPassMatches,
                                                   deriveAesKeyBS, emptyPassphrase,
                                                   encToPublic, hash,
                                                   redeemDeterministicKeyGen,
                                                   redeemToPublic, withSafeSigner,
                                                   withSafeSigner)
import           Pos.DB.Class                     (MonadGState)
import           Pos.Discovery                    (getPeers)
import           Pos.Genesis                      (genesisDevHdwSecretKeys)
import           Pos.Reporting.MemState           (MonadReportingMem, rcReportServers)
import           Pos.Reporting.Methods            (sendReport, sendReportNodeNologs)
import           Pos.Txp                          (Utxo)
import           Pos.Txp.Core                     (TxAux (..), TxOut (..), TxOutAux (..))
import           Pos.Types                        (HeaderHash)
import           Pos.Util                         (maybeThrow)
import           Pos.Util.BackupPhrase            (toSeed)
import qualified Pos.Util.Modifier                as MM
import           Pos.Util.Servant                 (decodeCType, encodeCType)
import           Pos.Util.UserSecret              (UserSecret,
                                                   UserSecretDecodingError (..),
                                                   readUserSecret, usWalletSet)
import           Pos.Wallet.KeyStorage            (addSecretKey, deleteSecretKey,
                                                   getSecretKeys)
import           Pos.Wallet.Redirect              (WalletRedirects)
import           Pos.Wallet.SscType               (WalletSscType)
import           Pos.Wallet.WalletMode            (WalletMode, applyLastUpdate,
                                                   blockchainSlotDuration, connectedPeers,
                                                   getBalance, getTxHistory,
                                                   localChainDifficulty,
                                                   networkChainDifficulty, waitForUpdate)
import           Pos.Wallet.Web.Account           (AddrGenSeed, GenSeed (..),
                                                   genSaveRootAddress,
                                                   genUniqueAccountAddress,
                                                   genUniqueAccountId, getAddrIdx,
                                                   getSKByAccAddr, getSKByAddr,
                                                   myRootAddresses)
import           Pos.Wallet.Web.Api               (WalletApi, walletApi)
import           Pos.Wallet.Web.Backup            (AccountMetaBackup (..),
                                                   StateBackup (..), WalletBackup (..),
                                                   WalletMetaBackup (..), getStateBackup)
import           Pos.Wallet.Web.ClientTypes       (AccountId (..), Addr, CAccount (..),
                                                   CAccountId (..), CAccountInit (..),
                                                   CAccountMeta (..), CAddress (..),
                                                   CCoin, CElectronCrashReport (..), CId,
                                                   CInitialized,
                                                   CPaperVendWalletRedeem (..),
                                                   CPassPhrase (..), CProfile,
                                                   CProfile (..), CTx (..), CTxId,
                                                   CTxMeta (..), CTxs (..),
                                                   CUpdateInfo (..), CWAddressMeta (..),
                                                   CWallet (..), CWalletInit (..),
                                                   CWalletMeta (..), CWalletRedeem (..),
                                                   NotifyEvent (..), SyncProgress (..),
                                                   Wal, addrMetaToAccount, addressToCId,
                                                   cIdToAddress, coinFromCCoin, encToCId,
                                                   mkCCoin, mkCTxId, mkCTxs,
                                                   toCUpdateInfo, txIdToCTxId)
import           Pos.Wallet.Web.Error             (WalletError (..), rewrapToWalletError)
import           Pos.Wallet.Web.Secret            (WalletUserSecret (..),
                                                   mkGenesisWalletUserSecret, wusAccounts,
                                                   wusWalletName)
import           Pos.Wallet.Web.Server.Sockets    (ConnectionsVar, MonadWalletWebSockets,
                                                   WalletWebSockets, closeWSConnections,
                                                   getWalletWebSockets, initWSConnections,
                                                   notifyAll, upgradeApplicationWS)
import           Pos.Wallet.Web.State             (AddressLookupMode (Ever, Existing), CustomAddressType (ChangeAddr, UsedAddr),
                                                   WalletWebDB, WebWalletModeDB,
                                                   addOnlyNewTxMeta, addUpdate,
                                                   addWAddress, closeState, createAccount,
                                                   createWallet, getAccountMeta,
                                                   getAccountWAddresses, getHistoryCache,
                                                   getNextUpdate, getProfile, getTxMeta,
                                                   getWAddressIds, getWalletAddresses,
                                                   getWalletMeta, getWalletPassLU,
                                                   isCustomAddress, openState,
                                                   removeAccount, removeNextUpdate,
                                                   removeWallet, setAccountMeta,
                                                   setProfile, setWalletMeta,
                                                   setWalletPassLU, setWalletTxMeta,
                                                   testReset, updateHistoryCache)
import           Pos.Wallet.Web.State.Storage     (WalletStorage)
import           Pos.Wallet.Web.Tracking          (BlockLockMode, CAccModifier (..),
                                                   MonadWalletTracking,
                                                   selectAccountsFromUtxoLock,
                                                   syncWalletsWithGStateLock,
                                                   txMempoolToModifier)
import           Pos.Wallet.Web.Util              (getWalletAccountIds)
import           Pos.Web.Server                   (serveImpl)

----------------------------------------------------------------------------
-- Top level functionality
----------------------------------------------------------------------------

type WalletWebHandler m =
    WalletRedirects (
    WalletWebSockets (
    WalletWebDB (
    m
    )))

type WalletWebMode m
    = ( WalletMode m
      , WebWalletModeDB m
      , MonadGState m
      , MonadWalletWebSockets m
      , MonadReportingMem m
      , MonadWalletTracking m
      , BlockLockMode WalletSscType m
      )

makeLenses ''SyncProgress

walletServeImpl
    :: ( MonadIO m
       , MonadMask m
       , WalletWebMode (WalletWebHandler m))
    => WalletWebHandler m Application     -- ^ Application getter
    -> Word16                             -- ^ Port to listen
    -> WalletWebHandler m ()
walletServeImpl app port =
    serveImpl app "127.0.0.1" port

walletApplication
    :: WalletWebMode m
    => m (Server WalletApi)
    -> m Application
walletApplication serv = do
    wsConn <- getWalletWebSockets
    upgradeApplicationWS wsConn . serve walletApi <$> serv

walletServer
    :: (MonadIO m, WalletWebMode (WalletWebHandler m), Ether.MonadReader (TVar UserSecret) (TVar UserSecret) m)
    => SendActions (WalletWebHandler m)
    -> WalletWebHandler m (WalletWebHandler m :~> Handler)
    -> WalletWebHandler m (Server WalletApi)
walletServer sendActions nat = do
    syncWalletsWithGStateLock @WalletSscType =<< mapM getSKByAddr =<< myRootAddresses
    nat >>= launchNotifier
    (`enter` servantHandlers sendActions) <$> nat

bracketWalletWebDB
    :: ( MonadIO m
       , MonadMask m
       )
    => FilePath  -- ^ Path to wallet acid-state
    -> Bool      -- ^ Rebuild flag for acid-state
    -> (ExtendedState WalletStorage -> m a)
    -> m a
bracketWalletWebDB daedalusDbPath dbRebuild =
    bracket (openState dbRebuild daedalusDbPath)
            closeState

bracketWalletWS
    :: ( MonadIO m
       , MonadMask m
       )
    => (ConnectionsVar -> m a)
    -> m a
bracketWalletWS = bracket initWS closeWSConnections
  where
    initWS = putText "walletServeImpl initWsConnection" >> initWSConnections

----------------------------------------------------------------------------
-- Notifier
----------------------------------------------------------------------------

-- FIXME: this is really inefficient. Temporary solution
launchNotifier :: WalletWebMode m => (m :~> Handler) -> m ()
launchNotifier nat =
    void . liftIO $ mapM startForking
        [ dificultyNotifier
        , updateNotifier
        ]
  where
    cooldownPeriod :: Second
    cooldownPeriod = 5

    difficultyNotifyPeriod :: Microsecond
    difficultyNotifyPeriod = 500000  -- 0.5 sec

    -- networkResendPeriod = 10         -- in delay periods
    forkForever action = forkFinally action $ const $ do
        -- TODO: log error
        -- cooldown
        threadDelay cooldownPeriod
        void $ forkForever action
    -- TODO: use Servant.enter here
    -- FIXME: don't ignore errors, send error msg to the socket
    startForking = forkForever . void . runHandler . ($$) nat
    notifier period action = forever $ do
        liftIO $ threadDelay period
        action
    dificultyNotifier = void . flip runStateT def $ notifier difficultyNotifyPeriod $ do
        whenJustM networkChainDifficulty $
            \networkDifficulty -> do
                oldNetworkDifficulty <- use spNetworkCD
                when (Just networkDifficulty /= oldNetworkDifficulty) $ do
                    lift $ notifyAll $ NetworkDifficultyChanged networkDifficulty
                    spNetworkCD .= Just networkDifficulty

        localDifficulty <- localChainDifficulty
        oldLocalDifficulty <- use spLocalCD
        when (localDifficulty /= oldLocalDifficulty) $ do
            lift $ notifyAll $ LocalDifficultyChanged localDifficulty
            spLocalCD .= localDifficulty

        peers <- connectedPeers
        oldPeers <- use spPeers
        when (peers /= oldPeers) $ do
            lift $ notifyAll $ ConnectedPeersChanged peers
            spPeers .= peers

    updateNotifier = do
        cps <- waitForUpdate
        addUpdate $ toCUpdateInfo cps
        logDebug "Added update to wallet storage"
        notifyAll UpdateAvailable

    -- historyNotifier :: WalletWebMode m => m ()
    -- historyNotifier = do
    --     cAddresses <- myCIds
    --     for_ cAddresses $ \cAddress -> do
    --         -- TODO: is reading from acid RAM only (not reading from disk?)
    --         oldHistoryLength <- length . fromMaybe mempty <$> getAccountHistory cAddress
    --         newHistoryLength <- length <$> getHistory cAddress
    --         when (oldHistoryLength /= newHistoryLength) .
    --             notifyAll $ NewWalletTransaction cAddress

walletServerOuts :: OutSpecs
walletServerOuts = sendTxOuts

----------------------------------------------------------------------------
-- Handlers
----------------------------------------------------------------------------

servantHandlers
    :: WalletWebMode m
    => SendActions m
    -> ServerT WalletApi m
servantHandlers sendActions =
     testResetAll
    :<|>

     getWallet
    :<|>
     getWallets
    :<|>
     newWallet
    :<|>
     updateWallet
    :<|>
     newWallet
    :<|>
     renameWSet
    :<|>
     deleteWallet
    :<|>
     importWallet
    :<|>
     changeWalletPassphrase
    :<|>

     getAccount
    :<|>
     getAccounts
    :<|>
     updateAccount
    :<|>
     newAccount RandomSeed
    :<|>
     deleteAccount
    :<|>

     newAddress RandomSeed
    :<|>

     isValidAddress
    :<|>

     getUserProfile
    :<|>
     updateUserProfile
    :<|>

     newPayment sendActions
    :<|>
     updateTransaction
    :<|>
     getHistoryLimited
    :<|>

     nextUpdate
    :<|>
     applyUpdate
    :<|>

     redeemAda sendActions
    :<|>
     redeemAdaPaperVend sendActions
    :<|>

     reportingInitialized
    :<|>
     reportingElectroncrash
    :<|>

     (blockchainSlotDuration <&> fromIntegral)
    :<|>
     pure curSoftwareVersion
    :<|>
     syncProgress
    :<|>
     importStateJSON
    :<|>
     exportStateJSON

-- getAddresses :: WalletWebMode m => m [CId]
-- getAddresses = map addressToCId <$> myAddresses

-- getBalances :: WalletWebMode m => m [(CId, Coin)]
-- getBalances = join $ mapM gb <$> myAddresses
--   where gb addr = (,) (addressToCId addr) <$> getBalance addr

getUserProfile :: WalletWebMode m => m CProfile
getUserProfile = getProfile

updateUserProfile :: WalletWebMode m => CProfile -> m CProfile
updateUserProfile profile = setProfile profile >> getUserProfile

getWAddressBalance :: WalletWebMode m => CWAddressMeta -> m Coin
getWAddressBalance addr =
    getBalance <=< decodeCIdOrFail $ cwamId addr

getWAddress :: WalletWebMode m => CWAddressMeta -> m CAddress
getWAddress cAddr = do
    let aId = cwamId cAddr
    balance <- getWAddressBalance cAddr

    -- get info about flags which came from mempool
    cAccMod <- txMempoolToModifier =<< getSKByAddr (cwamWId cAddr)

    let getFlag customType accessMod = do
            checkDB <- isCustomAddress customType (cwamId cAddr)
            let checkMempool = elem aId . map (fst . fst) . toList $
                               MM.insertions $ accessMod cAccMod
            return (checkDB || checkMempool)
    isUsed   <- getFlag UsedAddr camUsed
    isChange <- getFlag ChangeAddr camChange
    return $ CAddress aId (mkCCoin balance) isUsed isChange

getAccountAddrsOrThrow
    :: (WebWalletModeDB m, MonadThrow m)
    => AddressLookupMode -> AccountId -> m [CWAddressMeta]
getAccountAddrsOrThrow mode accId =
    getAccountWAddresses mode accId >>= maybeThrow noWallet
  where
    noWallet =
        RequestError $
        sformat ("No account with address "%build%" found") accId

getAccount :: WalletWebMode m => AccountId -> m CAccount
getAccount accId = do
    encSK <- getSKByAddr (aiWId accId)
    addrs <- getAccountAddrsOrThrow Existing accId
    modifier <- camAddresses <$> txMempoolToModifier encSK
    let insertions = map fst (MM.insertions modifier)
    let mergedAccAddrs = ordNub $ addrs ++ insertions
    mergedAccs <- mapM getWAddress mergedAccAddrs
    balance <- mkCCoin . unsafeIntegerToCoin . sumCoins <$>
               mapM getWAddressBalance mergedAccAddrs
    meta <- getAccountMeta accId >>= maybeThrow noWallet
    pure $ CAccount (encodeCType accId) meta mergedAccs balance
  where
    noWallet =
        RequestError $ sformat ("No account with address "%build%" found") accId

getWallet :: WalletWebMode m => CId Wal -> m CWallet
getWallet cAddr = do
    meta       <- getWalletMeta cAddr >>= maybeThrow noWSet
    wallets    <- getAccounts (Just cAddr)
    let walletsNum = length wallets
    balance    <- mkCCoin . unsafeIntegerToCoin . sumCoins <$>
                     mapM (decodeCCoinOrFail . caAmount) wallets
    hasPass    <- isNothing . checkPassMatches emptyPassphrase <$> getSKByAddr cAddr
    passLU     <- getWalletPassLU cAddr >>= maybeThrow noWSet
    pure $ CWallet cAddr meta walletsNum balance hasPass passLU
  where
    noWSet = RequestError $
        sformat ("No wallet with address "%build%" found") cAddr

-- TODO: probably poor naming
decodeCIdOrFail :: MonadThrow m => CId w -> m Address
decodeCIdOrFail = either wrongAddress pure . cIdToAddress
  where wrongAddress err = throwM . DecodeError $
            sformat ("Error while decoding CId: "%stext) err

-- TODO: these two could be removed if we decide to encode endpoint result
-- to CType automatically
decodeCAccountIdOrFail :: MonadThrow m => CAccountId -> m AccountId
decodeCAccountIdOrFail = either wrongAddress pure . decodeCType
  where wrongAddress err = throwM . DecodeError $
            sformat ("Error while decoding CAccountId: "%stext) err

decodeCCoinOrFail :: MonadThrow m => CCoin -> m Coin
decodeCCoinOrFail c =
    coinFromCCoin c `whenNothing` throwM (DecodeError "Wrong coin format")

<<<<<<< HEAD
=======
getWalletAccountIds :: WalletWebMode m => CId Wal -> m [AccountId]
getWalletAccountIds cWalId = filter ((== cWalId) . aiWId) <$> getWAddressIds

>>>>>>> d255151b
getWalletAddrMetas
    :: (WalletWebMode m, MonadThrow m)
    => AddressLookupMode -> CId Wal -> m [CWAddressMeta]
getWalletAddrMetas lookupMode cWalId =
    concatMapM (getAccountAddrsOrThrow lookupMode) =<<
    getWalletAccountIds cWalId

getWalletAddrs
    :: (WalletWebMode m, MonadThrow m)
    => AddressLookupMode -> CId Wal -> m [CId Addr]
getWalletAddrs = (cwamId <<$>>) ... getWalletAddrMetas

getAccounts :: WalletWebMode m => Maybe (CId Wal) -> m [CAccount]
getAccounts mCAddr = do
    whenJust mCAddr $ \cAddr -> getWalletMeta cAddr `whenNothingM_` noWSet cAddr
    mapM getAccount =<< maybe getWAddressIds getWalletAccountIds mCAddr
  where
    noWSet cAddr = throwM . RequestError $
        sformat ("No account with address "%build%" found") cAddr

getWallets :: WalletWebMode m => m [CWallet]
getWallets = getWalletAddresses >>= mapM getWallet

newPayment
    :: WalletWebMode m
    => SendActions m
    -> PassPhrase
    -> AccountId
    -> CId Addr
    -> Coin
    -> m CTx
newPayment sa passphrase srcAccount dstAccount coin =
    sendMoney
        sa
        passphrase
        (AccountMoneySource srcAccount)
        (one (dstAccount, coin))

data MoneySource
    = WalletMoneySource (CId Wal)
    | AccountMoneySource AccountId
    | AddressMoneySource CWAddressMeta
    deriving (Show, Eq)

getMoneySourceAddresses :: WalletWebMode m => MoneySource -> m [CWAddressMeta]
getMoneySourceAddresses (AddressMoneySource addrId) = return $ one addrId
getMoneySourceAddresses (AccountMoneySource accId) =
    getAccountAddrsOrThrow Existing accId
getMoneySourceAddresses (WalletMoneySource wid) =
    getWalletAccountIds wid >>=
    concatMapM (getMoneySourceAddresses . AccountMoneySource)

getSomeMoneySourceAccount :: WalletWebMode m => MoneySource -> m AccountId
getSomeMoneySourceAccount (AddressMoneySource addrId) =
    return $ addrMetaToAccount addrId
getSomeMoneySourceAccount (AccountMoneySource accId) = return accId
getSomeMoneySourceAccount (WalletMoneySource wid) = do
    wAddr <- (head <$> getWalletAccountIds wid) >>= maybeThrow noWallets
    getSomeMoneySourceAccount (AccountMoneySource wAddr)
  where
    noWallets = InternalError "Wallet has no accounts"

getMoneySourceWallet :: MoneySource -> CId Wal
getMoneySourceWallet (AddressMoneySource addrId) = cwamWId addrId
getMoneySourceWallet (AccountMoneySource accId)  = aiWId accId
getMoneySourceWallet (WalletMoneySource wid)     = wid

sendMoney
    :: WalletWebMode m
    => SendActions m
    -> PassPhrase
    -> MoneySource
    -> NonEmpty (CId Addr, Coin)
    -> m CTx
sendMoney sendActions passphrase moneySource dstDistr = do
    allAddrs <- getMoneySourceAddresses moneySource
    let dstAccAddrsSet = S.fromList $ map fst $ toList dstDistr
        notDstAccounts = filter (\a -> not $ cwamId a `S.member` dstAccAddrsSet) allAddrs
        coins = foldr1 unsafeAddCoin $ snd <$> dstDistr
    distr@(remaining, spendings) <- selectSrcAccounts coins notDstAccounts
    logDebug $ buildDistribution distr
    mRemTx <- mkRemainingTx remaining
    txOuts <- forM dstDistr $ \(cAddr, coin) -> do
        addr <- decodeCIdOrFail cAddr
        return $ TxOutAux (TxOut addr coin) []
    let txOutsWithRem = maybe txOuts (\remTx -> remTx :| toList txOuts) mRemTx
    srcTxOuts <- forM (toList spendings) $ \(cAddr, c) -> do
        addr <- decodeCIdOrFail $ cwamId cAddr
        return (TxOut addr c)
    sendDo (fst <$> spendings) txOutsWithRem srcTxOuts
  where
    selectSrcAccounts
        :: WalletWebMode m
        => Coin
        -> [CWAddressMeta]
        -> m (Coin, NonEmpty (CWAddressMeta, Coin))
    selectSrcAccounts reqCoins accounts
        | reqCoins == mkCoin 0 =
            throwM $ RequestError "Spending non-positive amount of money!"
        | [] <- accounts =
            throwM . RequestError $
            sformat ("Not enough money (need " %build % " more)") reqCoins
        | acc:accs <- accounts = do
            balance <- getWAddressBalance acc
            if | balance == mkCoin 0 ->
                   selectSrcAccounts reqCoins accs
               | balance < reqCoins ->
                   do let remCoins = reqCoins `unsafeSubCoin` balance
                      ((acc, balance) :|) . toList <<$>>
                          selectSrcAccounts remCoins accs
               | otherwise ->
                   return
                       (balance `unsafeSubCoin` reqCoins, (acc, reqCoins) :| [])

    mkRemainingTx remaining
        | remaining == mkCoin 0 = return Nothing
        | otherwise = do
            relatedWallet <- getSomeMoneySourceAccount moneySource
            account       <- newAddress RandomSeed passphrase relatedWallet
            remAddr       <- decodeCIdOrFail (cadId account)
            let remTx = TxOutAux (TxOut remAddr remaining) []
            return $ Just remTx

    withSafeSigners (sk :| sks) action =
        withSafeSigner sk (return passphrase) $ \mss -> do
            ss <- maybeThrow (RequestError "Passphrase doesn't match") mss
            case nonEmpty sks of
                Nothing -> action (ss :| [])
                Just sks' -> do
                    let action' = action . (ss :|) . toList
                    withSafeSigners sks' action'

    sendDo srcAddrMetas txs srcTxOuts = do
        na <- getPeers
        sks <- forM srcAddrMetas $ getSKByAccAddr passphrase
        srcAddrs <- forM srcAddrMetas $ decodeCIdOrFail . cwamId
        let dstAddrs = txOutAddress . toaOut <$> toList txs
        withSafeSigners sks $ \ss -> do
            let hdwSigner = NE.zip ss srcAddrs
            etx <- submitMTx sendActions hdwSigner (toList na) txs
            case etx of
                Left err ->
                    throwM . RequestError $
                    sformat ("Cannot send transaction: " %stext) err
                Right (TxAux {taTx = tx}) -> do
                    logInfo $
                        sformat ("Successfully spent money from "%
                                 listF ", " addressF % " addresses on " %
                                 listF ", " addressF)
                        (toList srcAddrs)
                        dstAddrs
                    -- TODO: this should be removed in production
                    let txHash    = hash tx
                        srcWallet = getMoneySourceWallet moneySource
                    ctxs <- addHistoryTx srcWallet $
                        THEntry txHash tx srcTxOuts Nothing (toList srcAddrs) dstAddrs
                    ctsOutgoing ctxs `whenNothing` throwM noOutgoingTx

    noOutgoingTx = InternalError "Can't report outgoing transaction"

    listF separator formatter =
        F.later $ fold . intersperse separator . fmap (F.bprint formatter)

    buildDistribution (remaining, spendings) =
        let entries =
                spendings <&> \(CWAddressMeta {..}, c) ->
                    F.bprint (build % ": " %build) c cwamId
            remains = F.bprint ("Remaining: " %build) remaining
        in sformat
               ("Transaction input distribution:\n" %listF "\n" build %
                "\n" %build)
               (toList entries)
               remains

getFullWalletHistory :: WalletWebMode m => CId Wal -> m ([CTx], Word)
getFullWalletHistory cWalId = do
    addrs <- mapM decodeCIdOrFail =<< getWalletAddrs Ever cWalId
    cHistory <- do
        (mInit, cachedTxs) <- transCache <$> getHistoryCache cWalId

        TxHistoryAnswer {..} <- untag @WalletSscType getTxHistory addrs mInit

        -- Add allowed portion of result to cache
        let fullHistory = taHistory <> cachedTxs
            lenHistory = length taHistory
            cached = drop (lenHistory - taCachedNum) taHistory
        unless (null cached) $
            updateHistoryCache
                cWalId
                taLastCachedHash
                taCachedUtxo
                (cached <> cachedTxs)

        ctxs <- forM fullHistory $ addHistoryTx cWalId
        pure $ concatMap toList ctxs
    pure (cHistory, fromIntegral $ length cHistory)
  where
    transCache
        :: Maybe (HeaderHash, Utxo, [TxHistoryEntry])
        -> (Maybe (HeaderHash, Utxo), [TxHistoryEntry])
    transCache Nothing                = (Nothing, [])
    transCache (Just (hh, utxo, txs)) = (Just (hh, utxo), txs)


getHistory
    :: WalletWebMode m
    => Maybe (CId Wal)
    -> Maybe AccountId
    -> Maybe (CId Addr)
    -> m ([CTx], Word)
getHistory mCWalId mAccountId mAddrId = do
    -- FIXME: searching when only AddrId is provided is not supported yet.
    (cWalId, accIds) <- case (mCWalId, mAccountId) of
        (Nothing, Nothing)      -> throwM errorSpecifySomething
        (Just _, Just _)        -> throwM errorDontSpecifyBoth
        (Just cWalId', Nothing) -> do
            accIds' <- getWalletAccountIds cWalId'
            pure (cWalId', accIds')
        (Nothing, Just accId)   -> pure (aiWId accId, [accId])
    accAddrs <- map cwamId <$> concatMapM (getAccountAddrsOrThrow Ever) accIds
    addrs <- case mAddrId of
        Nothing -> pure accAddrs
        Just addr ->
            if addr `elem` accAddrs then pure [addr] else throwM errorBadAddress
    first (filter (fits addrs)) <$> getFullWalletHistory cWalId
  where
    fits :: [CId Addr] -> CTx -> Bool
    fits addrs ctx = any (relatesToAddr ctx) addrs
    relatesToAddr CTx {..} = (`elem` (ctInputAddrs ++ ctOutputAddrs))
    errorSpecifySomething = RequestError $
        "Please specify either walletId or accountId"
    errorDontSpecifyBoth = RequestError $
        "Please do not specify both walletId and accountId at the same time"
    errorBadAddress = RequestError $
        "Specified wallet/account does not contain specified address"

getHistoryLimited
    :: WalletWebMode m
    => Maybe (CId Wal)
    -> Maybe AccountId
    -> Maybe (CId Addr)
    -> Maybe Word
    -> Maybe Word
    -> m ([CTx], Word)
getHistoryLimited mCWalId mAccId mAddrId mSkip mLimit =
    first applySkipLimit <$> getHistory mCWalId mAccId mAddrId
  where
    applySkipLimit = take limit . drop skip
    limit = (fromIntegral $ fromMaybe defaultLimit mLimit)
    skip = (fromIntegral $ fromMaybe defaultSkip mSkip)
    defaultLimit = 100
    defaultSkip = 0

addHistoryTx
    :: WalletWebMode m
    => CId Wal
    -> TxHistoryEntry
    -> m CTxs
addHistoryTx cWalId wtx@THEntry{..} = do
    -- TODO: this should be removed in production
    diff <- maybe localChainDifficulty pure =<<
            networkChainDifficulty
    meta <- CTxMeta <$> liftIO getPOSIXTime
    let cId = txIdToCTxId _thTxId
    addOnlyNewTxMeta cWalId cId meta
    meta' <- fromMaybe meta <$> getTxMeta cWalId cId
    walAddrMetas <- getWalletAddrMetas Ever cWalId
    mkCTxs diff wtx meta' walAddrMetas & either (throwM . InternalError) pure

newAddress
    :: WalletWebMode m
    => AddrGenSeed
    -> PassPhrase
    -> AccountId
    -> m CAddress
newAddress addGenSeed passphrase accId = do
    -- check account exists
    _ <- getAccount accId

    cAccAddr <- genUniqueAccountAddress addGenSeed passphrase accId
    _ <- addWAddress cAccAddr
    getWAddress cAccAddr

newAccount :: WalletWebMode m => AddrGenSeed -> PassPhrase -> CAccountInit -> m CAccount
newAccount addGenSeed passphrase CAccountInit {..} = do
    -- check wallet exists
    _ <- getWallet caInitWId

    cAddr <- genUniqueAccountId addGenSeed caInitWId
    createAccount cAddr caInitMeta
    () <$ newAddress addGenSeed passphrase cAddr
    getAccount cAddr

createWalletSafe
    :: WalletWebMode m
    => CId Wal -> CWalletMeta -> m CWallet
createWalletSafe cid wsMeta = do
    wSetExists <- isJust <$> getWalletMeta cid
    when wSetExists $
        throwM $ RequestError "Wallet with that mnemonics already exists"
    curTime <- liftIO getPOSIXTime
    createWallet cid wsMeta curTime
    getWallet cid

newWallet :: WalletWebMode m => PassPhrase -> CWalletInit -> m CWallet
newWallet passphrase CWalletInit {..} = do
    let CWalletMeta {..} = cwInitMeta
    cAddr <- genSaveRootAddress passphrase cwBackupPhrase
    wallet@CWallet{..} <- createWalletSafe cAddr cwInitMeta

    let accMeta = CAccountMeta { caName = "Initial account" }
    let accInit = CAccountInit { caInitWId = cwId, caInitMeta = accMeta }
    _ <- newAccount RandomSeed passphrase accInit
    return wallet

updateWallet :: WalletWebMode m => CId Wal -> CWalletMeta -> m CWallet
updateWallet wId wMeta = do
    setWalletMeta wId wMeta
    getWallet wId

updateAccount :: WalletWebMode m => AccountId -> CAccountMeta -> m CAccount
updateAccount accId wMeta = do
    setAccountMeta accId wMeta
    getAccount accId

updateTransaction :: WalletWebMode m => AccountId -> CTxId -> CTxMeta -> m ()
updateTransaction accId txId txMeta = do
    setWalletTxMeta (aiWId accId) txId txMeta

deleteWallet :: WalletWebMode m => CId Wal -> m ()
deleteWallet wid = do
    accounts <- getAccounts (Just wid)
    mapM_ (\acc -> deleteAccount =<< decodeCAccountIdOrFail (caId acc)) accounts
    removeWallet wid
    deleteSecretKey . fromIntegral =<< getAddrIdx wid

deleteAccount :: WalletWebMode m => AccountId -> m ()
deleteAccount = removeAccount

-- TODO: to add when necessary
-- deleteWAddress :: WalletWebMode m => CWAddressMeta -> m ()
-- deleteWAddress = removeWAddress

renameWSet :: WalletWebMode m => CId Wal -> Text -> m CWallet
renameWSet cid newName = do
    meta <- getWalletMeta cid >>= maybeThrow (RequestError "No such wallet")
    setWalletMeta cid meta{ cwName = newName }
    getWallet cid

data AccountsSnapshot = AccountsSnapshot
    { asExisting :: [CWAddressMeta]
    , asDeleted  :: [CWAddressMeta]
    }

instance Monoid AccountsSnapshot where
    mempty = AccountsSnapshot mempty mempty
    AccountsSnapshot a1 b1 `mappend` AccountsSnapshot a2 b2 =
        AccountsSnapshot (a1 <> a2) (b1 <> b2)

instance Buildable AccountsSnapshot where
    build AccountsSnapshot {..} =
        bprint
            ("{ existing: "%listJson% ", deleted: "%listJson)
            asExisting
            asDeleted

changeWalletPassphrase
    :: WalletWebMode m
    => CId Wal -> PassPhrase -> PassPhrase -> m ()
changeWalletPassphrase wid oldPass newPass = do
    oldSK <- getSKByAddr wid

    unless (isJust $ checkPassMatches newPass oldSK) $ do
        newSK <- maybeThrow badPass $ changeEncPassphrase oldPass newPass oldSK
        deleteSK oldPass
        addSecretKey newSK
        setWalletPassLU wid =<< liftIO getPOSIXTime
  where
    badPass = RequestError "Invalid old passphrase given"
    deleteSK passphrase = do
        let nice k = encToCId k == wid && isJust (checkPassMatches passphrase k)
        midx <- findIndex nice <$> getSecretKeys
        idx  <- RequestError "No key with such address and pass found"
                `maybeThrow` midx
        deleteSecretKey (fromIntegral idx)

-- NOTE: later we will have `isValidAddress :: CId -> m Bool` which should work for arbitrary crypto
isValidAddress :: WalletWebMode m => Text -> m Bool
isValidAddress sAddr =
    pure . isRight $ decodeTextAddress sAddr

-- | Get last update info
nextUpdate :: WalletWebMode m => m CUpdateInfo
nextUpdate = getNextUpdate >>=
             maybeThrow (RequestError "No updates available")

applyUpdate :: WalletWebMode m => m ()
applyUpdate = removeNextUpdate >> applyLastUpdate

redeemAda :: WalletWebMode m => SendActions m -> PassPhrase -> CWalletRedeem -> m CTx
redeemAda sendActions passphrase CWalletRedeem {..} = do
    seedBs <- maybe invalidBase64 pure
        -- NOTE: this is just safety measure
        $ rightToMaybe (B64.decode crSeed) <|> rightToMaybe (B64.decodeUrl crSeed)
    redeemAdaInternal sendActions passphrase crWalletId seedBs
  where
    invalidBase64 =
        throwM . RequestError $ "Seed is invalid base64(url) string: " <> crSeed

-- Decrypts certificate based on:
--  * https://github.com/input-output-hk/postvend-app/blob/master/src/CertGen.hs#L205
--  * https://github.com/input-output-hk/postvend-app/blob/master/src/CertGen.hs#L160
redeemAdaPaperVend
    :: WalletWebMode m
    => SendActions m
    -> PassPhrase
    -> CPaperVendWalletRedeem
    -> m CTx
redeemAdaPaperVend sendActions passphrase CPaperVendWalletRedeem {..} = do
    seedEncBs <- maybe invalidBase58 pure
        $ decodeBase58 bitcoinAlphabet $ encodeUtf8 pvSeed
    aesKey <- either invalidMnemonic pure
        $ deriveAesKeyBS <$> toSeed pvBackupPhrase
    seedDecBs <- either decryptionFailed pure
        $ aesDecrypt seedEncBs aesKey
    redeemAdaInternal sendActions passphrase pvWalletId seedDecBs
  where
    invalidBase58 =
        throwM . RequestError $ "Seed is invalid base58 string: " <> pvSeed
    invalidMnemonic e =
        throwM . RequestError $ "Invalid mnemonic: " <> toText e
    decryptionFailed e =
        throwM . RequestError $ "Decryption failed: " <> show e

redeemAdaInternal
    :: WalletWebMode m
    => SendActions m
    -> PassPhrase
    -> CAccountId
    -> ByteString
    -> m CTx
redeemAdaInternal sendActions passphrase cAccId seedBs = do
    (_, redeemSK) <- maybeThrow (RequestError "Seed is not 32-byte long") $
                     redeemDeterministicKeyGen seedBs
    accId <- decodeCAccountIdOrFail cAccId
    -- new redemption wallet
    _ <- getAccount accId

    let srcAddr = makeRedeemAddress $ redeemToPublic redeemSK
    dstCAddr <- genUniqueAccountAddress RandomSeed passphrase accId
    dstAddr <- decodeCIdOrFail $ cwamId dstCAddr
    na <- getPeers
    etx <- submitRedemptionTx sendActions redeemSK (toList na) dstAddr
    case etx of
        Left err -> throwM . RequestError $
                    "Cannot send redemption transaction: " <> err
        Right (TxAux {..}, redeemAddress, redeemBalance) -> do
            -- add redemption transaction to the history of new wallet
            let txInputs = [TxOut redeemAddress redeemBalance]
            ctxs <- addHistoryTx (aiWId accId)
                (THEntry (hash taTx) taTx txInputs Nothing [srcAddr] [dstAddr])
            ctsOutgoing ctxs `whenNothing` throwM noOutgoingTx
  where
   noOutgoingTx = InternalError "Can't report outgoing transaction"

reportingInitialized :: WalletWebMode m => CInitialized -> m ()
reportingInitialized cinit = do
    sendReportNodeNologs version (RInfo $ show cinit) `catchAll` handler
  where
    handler e =
        logError $
        sformat ("Didn't manage to report initialization time "%shown%
                 " because of exception "%shown) cinit e

reportingElectroncrash :: forall m. WalletWebMode m => CElectronCrashReport -> m ()
reportingElectroncrash celcrash = do
    servers <- Ether.asks' (view rcReportServers)
    errors <- fmap lefts $ forM servers $ \serv ->
        try $ sendReport [fdFilePath $ cecUploadDump celcrash]
                         []
                         (RInfo $ show celcrash)
                         "daedalus"
                         version
                         (toString serv)
    whenNotNull errors $ handler . NE.head
  where
    fmt = ("Didn't manage to report electron crash "%shown%" because of exception "%shown)
    handler :: SomeException -> m ()
    handler e = logError $ sformat fmt celcrash e

importWallet
    :: WalletWebMode m
    => PassPhrase
    -> Text
    -> m CWallet
importWallet passphrase (toString -> fp) = do
    secret <-
        rewrapToWalletError isDoesNotExistError noFile $
        rewrapToWalletError (\UserSecretDecodingError{} -> True) decodeFailed $
        readUserSecret fp
    wSecret <- maybeThrow noWalletSecret (secret ^. usWalletSet)
    wId <- cwId <$> importWalletSecret emptyPassphrase wSecret
    changeWalletPassphrase wId emptyPassphrase passphrase
    getWallet wId
  where
    noWalletSecret = RequestError "This key doesn't contain HD wallet info"
    noFile _ = "File doesn't exist"
    decodeFailed = sformat ("Invalid secret file ("%build%")")

importWalletSecret
    :: WalletWebMode m
    => PassPhrase
    -> WalletUserSecret
    -> m CWallet
importWalletSecret passphrase WalletUserSecret{..} = do
    let key    = _wusRootKey
        wid    = encToCId key
        wMeta  = def { cwName = _wusWalletName }
    addSecretKey key
    importedWallet <- createWalletSafe wid wMeta

    for_ _wusAccounts $ \(walletIndex, walletName) -> do
        let accMeta = def{ caName = walletName }
            seedGen = DeterminedSeed walletIndex
        cAddr <- genUniqueAccountId seedGen wid
        createAccount cAddr accMeta

    for_ _wusAddrs $ \(walletIndex, accountIndex) -> do
        let accId = AccountId wid walletIndex
        newAddress (DeterminedSeed accountIndex) passphrase accId

    selectAccountsFromUtxoLock @WalletSscType [key]

    return importedWallet

-- | Creates wallet with given genesis hd-wallet key.
addInitialRichAccount :: WalletWebMode m => Int -> m ()
addInitialRichAccount keyId =
    when isDevelopment . E.handleAll wSetExistsHandler $ do
        key <- maybeThrow noKey (genesisDevHdwSecretKeys ^? ix keyId)
        void $ importWalletSecret emptyPassphrase $
            mkGenesisWalletUserSecret key
                & wusWalletName .~ "Precreated wallet full of money"
                & wusAccounts . traversed . _2 .~ "Initial account"
  where
    noKey = InternalError $ sformat ("No genesis key #" %build) keyId
    wSetExistsHandler =
        logDebug . sformat ("Creation of initial wallet was skipped (" %build % ")")

syncProgress :: WalletWebMode m => m SyncProgress
syncProgress = do
    SyncProgress
    <$> localChainDifficulty
    <*> networkChainDifficulty
    <*> connectedPeers

testResetAll :: WalletWebMode m => m ()
testResetAll | isDevelopment = deleteAllKeys >> testReset
             | otherwise     = throwM err403
  where
    deleteAllKeys = do
        keyNum <- length <$> getSecretKeys
        replicateM_ keyNum $ deleteSecretKey 0

----------------------------------------------------------------------------
-- JSON backup methods
----------------------------------------------------------------------------

restoreWalletFromBackup :: WalletWebMode m => WalletBackup -> m CWallet
restoreWalletFromBackup WalletBackup {..} = do
    let wId = encToCId wbSecretKey
        (WalletMetaBackup wMeta) = wbMeta
        accList = HM.toList wbAccounts
                  & each . _2 %~ \(AccountMetaBackup am) -> am

    addSecretKey wbSecretKey
    for_ accList $ \(idx, meta) -> do
        let aIdx = fromInteger $ fromIntegral idx
            seedGen = DeterminedSeed aIdx
        accId <- genUniqueAccountId seedGen wId
        createAccount accId meta

    selectAccountsFromUtxoLock @WalletSscType [wbSecretKey]
    createWalletSafe wId wMeta

restoreStateFromBackup :: WalletWebMode m => StateBackup -> m [CWallet]
restoreStateFromBackup (FullStateBackup walletBackups) =
    forM walletBackups restoreWalletFromBackup

importStateJSON :: WalletWebMode m => Text -> m [CWallet]
importStateJSON (toString -> fp) = do
    contents <- liftIO $ BSL.readFile fp
    state <- either parseErr pure $ A.eitherDecode contents
    restoreStateFromBackup state
  where
    parseErr err = throwM . RequestError $
        sformat ("Error while reading JSON backup file: "%stext) $
        toText err

exportStateJSON :: WalletWebMode m => Text -> m ()
exportStateJSON (toString -> fp) = do
    state <- getStateBackup
    liftIO $ BSL.writeFile fp $ A.encode state

----------------------------------------------------------------------------
-- Orphan instances
----------------------------------------------------------------------------

instance FromHttpApiData Coin where
    parseUrlPiece = fmap mkCoin . parseUrlPiece

instance FromHttpApiData Address where
    parseUrlPiece = decodeTextAddress

instance FromHttpApiData (CId w) where
    parseUrlPiece = fmap addressToCId . decodeTextAddress

instance FromHttpApiData CAccountId where
    parseUrlPiece = fmap CAccountId . parseUrlPiece

-- FIXME: unsafe (temporary, will be removed probably in future)
-- we are not checking whether received Text is really valid CTxId
instance FromHttpApiData CTxId where
    parseUrlPiece = pure . mkCTxId

instance FromHttpApiData CPassPhrase where
    parseUrlPiece = pure . CPassPhrase<|MERGE_RESOLUTION|>--- conflicted
+++ resolved
@@ -478,12 +478,6 @@
 decodeCCoinOrFail c =
     coinFromCCoin c `whenNothing` throwM (DecodeError "Wrong coin format")
 
-<<<<<<< HEAD
-=======
-getWalletAccountIds :: WalletWebMode m => CId Wal -> m [AccountId]
-getWalletAccountIds cWalId = filter ((== cWalId) . aiWId) <$> getWAddressIds
-
->>>>>>> d255151b
 getWalletAddrMetas
     :: (WalletWebMode m, MonadThrow m)
     => AddressLookupMode -> CId Wal -> m [CWAddressMeta]
