--- conflicted
+++ resolved
@@ -19,7 +19,6 @@
 
 import           Universum
 
-<<<<<<< HEAD
 import           Control.Concurrent               (forkFinally)
 import           Control.Lens                     (ix, makeLenses, (.=))
 import           Control.Monad.Catch              (SomeException, catches, try)
@@ -52,9 +51,9 @@
 import           Pos.Aeson.ClientTypes            ()
 import           Pos.Client.Txp.History           (TxHistoryAnswer (..),
                                                    TxHistoryEntry (..))
-import           Pos.Communication                (NodeId, OutSpecs, SendActions,
-                                                   sendTxOuts, submitMTx,
-                                                   submitRedemptionTx, submitTx)
+import           Pos.Communication                (OutSpecs, SendActions, sendTxOuts,
+                                                   submitMTx, submitRedemptionTx,
+                                                   submitTx)
 import           Pos.Constants                    (curSoftwareVersion, isDevelopment)
 import           Pos.Core                         (Address (..), Coin, addressF,
                                                    applyCoinPortion, decodeTextAddress,
@@ -71,6 +70,7 @@
                                                    withSafeSigner)
 import           Pos.DB.Class                     (MonadDB)
 import           Pos.DB.Limits                    (MonadDBLimits)
+import           Pos.Discovery                    (getPeers)
 import           Pos.Genesis                      (genesisDevSecretKeys)
 import           Pos.Reporting.MemState           (MonadReportingMem, askReportingContext,
                                                    rcReportServers)
@@ -138,94 +138,6 @@
                                                    selectAccountsFromUtxoLock,
                                                    syncWSetsWithGStateLock)
 import           Pos.Web.Server                   (serveImpl)
-=======
-import           Control.Concurrent            (forkFinally)
-import           Control.Lens                  (ix, makeLenses, (.=))
-import           Control.Monad.Catch           (SomeException, catches, try)
-import qualified Control.Monad.Catch           as E
-import           Control.Monad.State           (runStateT)
-import           Data.Default                  (Default (def))
-import           Data.List                     (elemIndex, (!!))
-import qualified Data.List.NonEmpty            as NE
-import           Data.Tagged                   (untag)
-import           Data.Time.Clock.POSIX         (getPOSIXTime)
-import           Data.Time.Units               (Microsecond, Second)
-import           Formatting                    (build, ords, sformat, shown, stext, (%))
-import           Network.Wai                   (Application)
-import           Paths_cardano_sl              (version)
-import           Pos.ReportServer.Report       (ReportType (RInfo))
-import           Serokell.Util                 (threadDelay)
-import qualified Serokell.Util.Base64          as B64
-import           Servant.API                   ((:<|>) ((:<|>)),
-                                                FromHttpApiData (parseUrlPiece))
-import           Servant.Multipart             (fdFilePath)
-import           Servant.Server                (Handler, Server, ServerT, err403,
-                                                runHandler, serve)
-import           Servant.Utils.Enter           ((:~>) (..), enter)
-import           System.Wlog                   (logDebug, logError, logInfo)
-
-import           Data.ByteString.Base58        (bitcoinAlphabet, decodeBase58)
-
-import           Pos.Aeson.ClientTypes         ()
-import           Pos.Client.Txp.History        (TxHistoryAnswer (..), TxHistoryEntry (..))
-import           Pos.Communication             (OutSpecs, SendActions, hoistSendActions,
-                                                sendTxOuts, submitRedemptionTx, submitTx)
-import           Pos.Constants                 (curSoftwareVersion, isDevelopment)
-import           Pos.Core                      (Address, Coin, addressF, coinF,
-                                                decodeTextAddress, makePubKeyAddress,
-                                                mkCoin)
-import           Pos.Crypto                    (PassPhrase, aesDecrypt, deriveAesKeyBS,
-                                                encToPublic, hash,
-                                                redeemDeterministicKeyGen, withSafeSigner,
-                                                withSafeSigner)
-import           Pos.DB.Limits                 (MonadDBLimits)
-import           Pos.Discovery                 (getPeers)
-import           Pos.Reporting.MemState        (MonadReportingMem, askReportingContext,
-                                                rcReportServers)
-import           Pos.Reporting.Methods         (sendReport, sendReportNodeNologs)
-import           Pos.Txp.Core                  (TxOut (..), TxOutAux (..))
-import           Pos.Util                      (maybeThrow)
-import           Pos.Util.BackupPhrase         (BackupPhrase, safeKeysFromPhrase, toSeed)
-import           Pos.Util.UserSecret           (readUserSecret, usKeys)
-import           Pos.Wallet.KeyStorage         (KeyError (..), MonadKeys (..),
-                                                addSecretKey)
-import           Pos.Wallet.SscType            (WalletSscType)
-import           Pos.Wallet.WalletMode         (MonadBlockchainInfo, MonadTxHistory,
-                                                WalletMode, applyLastUpdate,
-                                                blockchainSlotDuration, connectedPeers,
-                                                getBalance, getTxHistory,
-                                                localChainDifficulty,
-                                                networkChainDifficulty, waitForUpdate)
-import           Pos.Wallet.Web.Api            (WalletApi, walletApi)
-import           Pos.Wallet.Web.ClientTypes    (CAddress, CCurrency (ADA),
-                                                CElectronCrashReport (..), CInitialized,
-                                                CPaperVendWalletRedeem (..),
-                                                CPassPhrase (..), CProfile, CProfile (..),
-                                                CTx, CTxId, CTxMeta (..),
-                                                CUpdateInfo (..), CWallet (..),
-                                                CWalletInit (..), CWalletMeta (..),
-                                                CWalletRedeem (..), NotifyEvent (..),
-                                                SyncProgress (..), addressToCAddress,
-                                                cAddressToAddress,
-                                                cPassPhraseToPassPhrase, mkCCoin, mkCTx,
-                                                mkCTxId, toCUpdateInfo, txContainsTitle,
-                                                txIdToCTxId)
-import           Pos.Wallet.Web.Error          (WalletError (..))
-import           Pos.Wallet.Web.Server.Sockets (MonadWalletWebSockets, WalletWebSockets,
-                                                closeWSConnection, getWalletWebSockets,
-                                                getWalletWebSockets, initWSConnection,
-                                                notify, runWalletWS, upgradeApplicationWS)
-import           Pos.Wallet.Web.State          (WalletWebDB, WebWalletModeDB,
-                                                addOnlyNewTxMeta, addUpdate, closeState,
-                                                createWallet, getHistoryCache,
-                                                getNextUpdate, getProfile, getTxMeta,
-                                                getWalletMeta, getWalletState, openState,
-                                                removeNextUpdate, removeWallet,
-                                                runWalletWebDB, setProfile, setWalletMeta,
-                                                setWalletTransactionMeta, testReset,
-                                                updateHistoryCache)
-import           Pos.Web.Server                (serveImpl)
->>>>>>> 5da4fdff
 
 ----------------------------------------------------------------------------
 -- Top level functionality
@@ -234,13 +146,9 @@
 type WalletWebHandler m = WalletWebSockets (WalletWebDB m)
 
 type WalletWebMode m
-<<<<<<< HEAD
     = ( WalletMode m
       , MonadKeys m -- FIXME: Why isn't it implied by the
                     -- WalletMode constraint above?
-=======
-    = ( WalletMode WalletSscType m
->>>>>>> 5da4fdff
       , WebWalletModeDB m
       , MonadDBLimits m
       , MonadWalletWebSockets m
@@ -271,20 +179,17 @@
 
 walletServer
     :: (Monad m, MonadIO m, WalletWebMode (WalletWebHandler m))
-<<<<<<< HEAD
-    => m (Set NodeId)
-    -> SendActions (WalletWebHandler m)
+    => SendActions (WalletWebHandler m)
     -> WalletWebHandler m (WalletWebHandler m :~> Handler)
     -> WalletWebHandler m (Server WalletApi)
-walletServer getPeers sendActions nat = do
-    let getPeers' = lift . lift $ getPeers
+walletServer sendActions nat = do
     nat >>= launchNotifier
     myAddresses <- myRootAddresses
     mapM_ insertAddressMeta myAddresses
-    addInitialRichAccount getPeers' sendActions 0
+    addInitialRichAccount sendActions 0
     -- Sync wallets with GState.
     syncWSetsWithGStateLock =<< mapM getSKByAddr myAddresses
-    (`enter` servantHandlers getPeers' sendActions) <$> nat
+    (`enter` servantHandlers sendActions) <$> nat
   where
     insertAddressMeta cAddr = do
         curTime <- liftIO getPOSIXTime
@@ -310,21 +215,6 @@
     => (ConnectionsVar -> m a)
     -> m a
 bracketWalletWS = bracket initWS closeWSConnection
-=======
-    => SendActions m
-    -> WalletWebHandler m (WalletWebHandler m :~> Handler)
-    -> WalletWebHandler m (Server WalletApi)
-walletServer sendActions nat = do
-    ws    <- lift getWalletState
-    socks <- getWalletWebSockets
-    let sendActions' = hoistSendActions
-            (lift . lift)
-            (runWalletWebDB ws . runWalletWS socks)
-            sendActions
-    nat >>= launchNotifier
-    myCAddresses >>= mapM_ insertAddressMeta
-    (`enter` servantHandlers sendActions') <$> nat
->>>>>>> 5da4fdff
   where
     initWS = putText "walletServeImpl initWsConnection" >> initWSConnection
 
@@ -503,13 +393,8 @@
     apiSearchHistory            = (\a b c d -> catchWalletError . searchHistory a b c d)
     apiNextUpdate               = catchWalletError nextUpdate
     apiApplyUpdate              = catchWalletError applyUpdate
-<<<<<<< HEAD
-    apiRedeemAda                = \a -> catchWalletError . redeemAda getPeers sendActions a
-    apiRedeemAdaPaperVend       = \a -> catchWalletError . redeemAdaPaperVend getPeers sendActions a
-=======
-    apiRedeemAda                = catchWalletError . redeemAda sendActions
-    apiRedeemAdaPaperVend       = catchWalletError . redeemAdaPaperVend sendActions
->>>>>>> 5da4fdff
+    apiRedeemAda                = \a -> catchWalletError . redeemAda sendActions a
+    apiRedeemAdaPaperVend       = \a -> catchWalletError . redeemAdaPaperVend sendActions a
     apiReportingInitialized     = catchWalletError . reportingInitialized
     apiReportingElectroncrash   = catchWalletError . reportingElectroncrash
     apiSettingsSlotDuration     = catchWalletError (fromIntegral <$> blockchainSlotDuration)
@@ -602,50 +487,28 @@
 decodeCPassPhraseOrFail Nothing = return emptyPassphrase
 
 send
-<<<<<<< HEAD
     :: (WalletWebMode m)
-    => m (Set NodeId)
-    -> SendActions m
+    => SendActions m
     -> Maybe CPassPhrase
     -> CWalletAddress
     -> CAddress Acc
-=======
-    :: WalletWebMode m
-    => SendActions m
-    -> CPassPhrase
-    -> CAddress
-    -> CAddress
->>>>>>> 5da4fdff
     -> Coin
     -> m CTx
 send sendActions cpass srcCAddr dstCAddr c =
     sendExtended sendActions cpass srcCAddr dstCAddr c ADA mempty mempty
 
 sendExtended
-<<<<<<< HEAD
-    :: (WalletWebMode m)
-    => m (Set NodeId)
-    -> SendActions m
+    :: WalletWebMode m
+    => SendActions m
     -> Maybe CPassPhrase
     -> CWalletAddress
     -> CAddress Acc
-=======
-    :: WalletWebMode m
-    => SendActions m
-    -> CPassPhrase
-    -> CAddress
-    -> CAddress
->>>>>>> 5da4fdff
     -> Coin
     -> CCurrency
     -> Text
     -> Text
     -> m CTx
-<<<<<<< HEAD
-sendExtended getPeers sendActions cpassphrase srcWallet dstAccount coin curr title desc = do
-=======
-sendExtended sendActions cpassphrase srcCAddr dstCAddr c curr title desc = do
->>>>>>> 5da4fdff
+sendExtended sendActions cpassphrase srcWallet dstAccount coin curr title desc = do
     passphrase <- decodeCPassPhraseOrFail cpassphrase
     dstAddr <- decodeCAddressOrFail dstAccount
     allAccounts <- getWalletAccAddrsOrThrow Existing srcWallet
@@ -911,71 +774,46 @@
 applyUpdate :: WalletWebMode m => m ()
 applyUpdate = removeNextUpdate >> applyLastUpdate
 
-<<<<<<< HEAD
-redeemAda :: WalletWebMode m => m (Set NodeId) -> SendActions m -> Maybe CPassPhrase -> CWalletRedeem -> m CTx
-redeemAda getPeers sendActions cpassphrase CWalletRedeem {..} = do
+redeemAda :: WalletWebMode m => SendActions m -> Maybe CPassPhrase -> CWalletRedeem -> m CTx
+redeemAda sendActions cpassphrase CWalletRedeem {..} = do
     seedBs <- maybe invalidBase64 pure
         -- NOTE: this is just safety measure
         $ rightToMaybe (B64.decode crSeed) <|> rightToMaybe (B64.decodeUrl crSeed)
-    redeemAdaInternal getPeers sendActions cpassphrase crWalletId seedBs
-=======
-redeemAda :: WalletWebMode m => SendActions m -> CWalletRedeem -> m CTx
-redeemAda sendActions CWalletRedeem {..} = do
-    seedBs <- maybe invalidBase64 pure
-        -- NOTE: this is just safety measure
-        $ rightToMaybe (B64.decode crSeed) <|> rightToMaybe (B64.decodeUrl crSeed)
-    redeemAdaInternal sendActions crWalletId seedBs
->>>>>>> 5da4fdff
+    redeemAdaInternal sendActions cpassphrase crWalletId seedBs
   where
     invalidBase64 = throwM . Internal $ "Seed is invalid base64(url) string: " <> crSeed
 
 -- Decrypts certificate based on:
 --  * https://github.com/input-output-hk/postvend-app/blob/master/src/CertGen.hs#L205
 --  * https://github.com/input-output-hk/postvend-app/blob/master/src/CertGen.hs#L160
-<<<<<<< HEAD
 redeemAdaPaperVend
     :: WalletWebMode m
-    => m (Set NodeId)
-    -> SendActions m
+    => SendActions m
     -> MCPassPhrase
     -> CPaperVendWalletRedeem
     -> m CTx
-redeemAdaPaperVend getPeers sendActions cpassphrase CPaperVendWalletRedeem {..} = do
-=======
-redeemAdaPaperVend :: WalletWebMode m => SendActions m -> CPaperVendWalletRedeem -> m CTx
-redeemAdaPaperVend sendActions CPaperVendWalletRedeem {..} = do
->>>>>>> 5da4fdff
+redeemAdaPaperVend sendActions cpassphrase CPaperVendWalletRedeem {..} = do
     seedEncBs <- maybe invalidBase58 pure
         $ decodeBase58 bitcoinAlphabet $ encodeUtf8 pvSeed
     aesKey <- either invalidMnemonic pure
         $ deriveAesKeyBS <$> toSeed pvBackupPhrase
     seedDecBs <- either decryptionFailed pure
         $ aesDecrypt seedEncBs aesKey
-<<<<<<< HEAD
-    redeemAdaInternal getPeers sendActions cpassphrase pvWalletId seedDecBs
-=======
-    redeemAdaInternal sendActions pvWalletId seedDecBs
->>>>>>> 5da4fdff
+    redeemAdaInternal sendActions cpassphrase pvWalletId seedDecBs
   where
     invalidBase58 = throwM . Internal $ "Seed is invalid base58 string: " <> pvSeed
     invalidMnemonic e = throwM . Internal $ "Invalid mnemonic: " <> toText e
     decryptionFailed e = throwM . Internal $ "Decryption failed: " <> show e
 
-<<<<<<< HEAD
 redeemAdaInternal
     :: WalletWebMode m
-    => m (Set NodeId)
-    -> SendActions m
+    => SendActions m
     -> MCPassPhrase
     -> CWalletAddress
     -> ByteString
     -> m CTx
-redeemAdaInternal getPeers sendActions cpassphrase walletId seedBs = do
+redeemAdaInternal sendActions cpassphrase walletId seedBs = do
     passphrase <- decodeCPassPhraseOrFail cpassphrase
-=======
-redeemAdaInternal :: WalletWebMode m => SendActions m -> CAddress -> ByteString -> m CTx
-redeemAdaInternal sendActions walletId seedBs = do
->>>>>>> 5da4fdff
     (_, redeemSK) <- maybeThrow (Internal "Seed is not 32-byte long") $
                      redeemDeterministicKeyGen seedBs
     -- new redemption wallet
@@ -1047,8 +885,8 @@
 -- To create account with some initial amount of money, we create wallet set
 -- with @key = some genesis key@, and send half of savings to newly created
 -- account.
-addInitialRichAccount :: WalletWebMode m => m (Set NodeId) -> SendActions m -> Int -> m ()
-addInitialRichAccount getPeers sendActions keyId =
+addInitialRichAccount :: WalletWebMode m => SendActions m -> Int -> m ()
+addInitialRichAccount sendActions keyId =
     when isDevelopment . E.handleAll errHandler $ do
         key <- maybeThrow noKey (genesisDevSecretKeys ^? ix keyId)
         let enKey   = noPassEncrypt key
