--- conflicted
+++ resolved
@@ -49,19 +49,9 @@
                                             TxIn (..), TxInWitness (..), TxOut (..),
                                             TxOutAux, TxSigData, TxWitness, Utxo)
 import           Pos.Types                 (Address, Block, ChainDifficulty, Coin,
-<<<<<<< HEAD
-                                            MonadUtxoRead (..), Tx (..), TxAux,
-                                            TxDistribution (..), TxId, TxIn (..),
-                                            TxInWitness (..), TxOut (..), TxOutAux,
-                                            TxSigData, TxWitness, Utxo, UtxoStateT (..),
-                                            applyTxToUtxo, blockTxas, difficultyL,
-                                            filterUtxoByAddr, makePubKeyAddress,
+                                            blockTxas, difficultyL, makePubKeyAddress,
                                             makeRedeemAddress, makeScriptAddress, mkCoin,
-                                            sumCoins, topsortTxs)
-=======
-                                            blockTxas, difficultyL, makePubKeyAddress,
-                                            makeScriptAddress, mkCoin, sumCoins)
->>>>>>> 9d4e0be1
+                                            sumCoins)
 import           Pos.Types.Coin            (unsafeIntegerToCoin, unsafeSubCoin)
 
 type TxInputs = [TxIn]
@@ -103,7 +93,6 @@
             , twRedeemer = multisigRedeemer sigData sks
             }
 
-<<<<<<< HEAD
 makeRedemptionTx :: RedeemSecretKey -> TxInputs -> TxOutputs -> TxAux
 makeRedemptionTx rsk = makeAbstractTx mkWit
   where rpk = redeemToPublic rsk
@@ -112,10 +101,7 @@
             , twRedeemSig = redeemSign rsk sigData
             }
 
-type FlatUtxo = [(TxOutIdx, TxOutAux)]
-=======
 type FlatUtxo = [(TxIn, TxOutAux)]
->>>>>>> 9d4e0be1
 type InputPicker = StateT (Coin, FlatUtxo) (Either TxError)
 
 -- | Given Utxo, desired source address and desired outputs, prepare lists
