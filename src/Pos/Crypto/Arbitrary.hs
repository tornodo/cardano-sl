-- | `Arbitrary` instances for using in tests and benchmarks

module Pos.Crypto.Arbitrary
       (
       ) where

import qualified Data.ByteArray              as ByteArray
import           Data.List.NonEmpty          (fromList)
import           System.IO.Unsafe            (unsafePerformIO)
import           Test.QuickCheck             (Arbitrary (..), choose, elements, generate)
import           Universum

import           Pos.Binary.Class            (AsBinary (..), AsBinaryClass (..), Bi)
import           Pos.Binary.Crypto           ()
import           Pos.Crypto.Arbitrary.Unsafe ()
import           Pos.Crypto.AsBinary         ()
import           Pos.Crypto.Hashing          (AbstractHash, HashAlgorithm)
import           Pos.Crypto.RedeemSigning    (RedeemPublicKey, RedeemSecretKey,
                                              RedeemSignature, redeemKeyGen, redeemSign)
<<<<<<< HEAD
import           Pos.Crypto.SafeSigning      (PassPhrase)
=======
>>>>>>> 0ba755a4
import           Pos.Crypto.SecretSharing    (EncShare, Secret, SecretProof,
                                              SecretSharingExtra, Share, VssKeyPair,
                                              VssPublicKey, decryptShare, genSharedSecret,
                                              toVssPublicKey, vssKeyGen)
import           Pos.Crypto.Signing          (ProxyCert, ProxySecretKey, ProxySignature,
                                              PublicKey, SecretKey, Signature, Signed,
                                              createProxyCert, createProxySecretKey,
                                              keyGen, mkSigned, proxySign, sign, toPublic)
import           Pos.Util.Arbitrary          (Nonrepeating (..), arbitraryUnsafe,
                                              sublistN, unsafeMakePool)

{- A note on 'Arbitrary' instances
~~~~~~~~~~~~~~~~~~~~~~~~~~~~~~~~~~

We can't make an 'Arbitrary' instance for keys or seeds because generating
them safely requires randomness which must come from IO (we could use an
'arbitrary' randomness generator for an 'Arbitrary' instance, but then what's
the point of testing key generation when we use different generators in
production and in tests?). So, we just generate lots of keys and seeds with
'unsafePerformIO' and use them for everything.
-}

----------------------------------------------------------------------------
-- Arbitrary signing keys
----------------------------------------------------------------------------

-- If you want an arbitrary keypair, just generate a secret key with
-- 'arbitrary' and then use 'Pos.Crypto.toPublic' to get the corresponding
-- public key.

keys :: [(PublicKey, SecretKey)]
keys = unsafeMakePool "[generating keys for tests...]" 50 keyGen
{-# NOINLINE keys #-}

instance Arbitrary PublicKey where
    arbitrary = fst <$> elements keys
instance Arbitrary SecretKey where
    arbitrary = snd <$> elements keys

instance Nonrepeating PublicKey where
    nonrepeating n = map fst <$> sublistN n keys
instance Nonrepeating SecretKey where
    nonrepeating n = map snd <$> sublistN n keys

-- Repeat the same for ADA redemption keys
redemptionKeys :: [(RedeemPublicKey, RedeemSecretKey)]
redemptionKeys = unsafeMakePool "[generating redemption keys for tests..]" 50 redeemKeyGen

instance Arbitrary RedeemPublicKey where
    arbitrary = fst <$> elements redemptionKeys
instance Arbitrary RedeemSecretKey where
    arbitrary = snd <$> elements redemptionKeys

instance Nonrepeating RedeemPublicKey where
    nonrepeating n = map fst <$> sublistN n redemptionKeys
instance Nonrepeating RedeemSecretKey where
    nonrepeating n = map snd <$> sublistN n redemptionKeys

----------------------------------------------------------------------------
-- Arbitrary VSS keys
----------------------------------------------------------------------------

vssKeys :: [VssKeyPair]
vssKeys = unsafeMakePool "[generating VSS keys for tests...]" 50 vssKeyGen
{-# NOINLINE vssKeys #-}

instance Arbitrary VssKeyPair where
    arbitrary = elements vssKeys

instance Arbitrary VssPublicKey where
    arbitrary = toVssPublicKey <$> arbitrary

instance Arbitrary (AsBinary VssPublicKey) where
    arbitrary = asBinary @VssPublicKey <$> arbitrary

instance Nonrepeating VssKeyPair where
    nonrepeating n = sublistN n vssKeys

instance Nonrepeating VssPublicKey where
    nonrepeating n = map toVssPublicKey <$> nonrepeating n

----------------------------------------------------------------------------
-- Arbitrary signatures
----------------------------------------------------------------------------

instance (Bi a, Arbitrary a) => Arbitrary (Signature a) where
    arbitrary = sign <$> arbitrary <*> arbitrary

instance (Bi a, Arbitrary a) => Arbitrary (RedeemSignature a) where
    arbitrary = redeemSign <$> arbitrary <*> arbitrary

instance (Bi a, Arbitrary a) => Arbitrary (Signed a) where
    arbitrary = mkSigned <$> arbitrary <*> arbitrary

instance (Bi w, Arbitrary w) => Arbitrary (ProxyCert w) where
    arbitrary = liftA3 createProxyCert arbitrary arbitrary arbitrary

instance (Bi w, Arbitrary w) => Arbitrary (ProxySecretKey w) where
    arbitrary = liftA3 createProxySecretKey arbitrary arbitrary arbitrary

instance (Bi w, Arbitrary w, Bi a, Arbitrary a) =>
         Arbitrary (ProxySignature w a) where
    arbitrary = do
        delegateSk <- arbitrary
        issuerSk <- arbitrary
        w <- arbitrary
        let psk = createProxySecretKey issuerSk (toPublic delegateSk) w
        proxySign delegateSk psk <$> arbitrary

----------------------------------------------------------------------------
-- Arbitrary secrets
----------------------------------------------------------------------------

sharedSecrets :: [(SecretSharingExtra, Secret, SecretProof, [EncShare])]
sharedSecrets =
    unsafeMakePool "[generating shared secrets for tests...]" 50 $ do
        parties <- generate $ choose (1, length vssKeys)
        threshold <- generate $ choose (1, toInteger parties)
        vssKs <- generate $ sublistN parties vssKeys
        genSharedSecret threshold (map toVssPublicKey $ fromList vssKs)
{-# NOINLINE sharedSecrets #-}

instance Arbitrary SecretSharingExtra where
    arbitrary = elements . fmap (view _1) $ sharedSecrets

instance Arbitrary (AsBinary SecretSharingExtra) where
    arbitrary = asBinary @SecretSharingExtra <$> arbitrary

instance Arbitrary (AsBinary SecretProof) where
    arbitrary = asBinary @SecretProof <$> arbitrary

instance Arbitrary Secret where
    arbitrary = elements . fmap (view _2) $ sharedSecrets

instance Arbitrary (AsBinary Secret) where
    arbitrary = asBinary @Secret <$> arbitrary

instance Arbitrary SecretProof where
    arbitrary = elements . fmap (view _3) $ sharedSecrets

instance Arbitrary EncShare where
    arbitrary = elements . concatMap (view _4) $ sharedSecrets

instance Arbitrary (AsBinary EncShare) where
    arbitrary = asBinary @EncShare <$> arbitrary

instance Arbitrary Share where
    arbitrary = unsafePerformIO <$> (decryptShare <$> arbitrary <*> arbitrary)

instance Arbitrary (AsBinary Share) where
    arbitrary = asBinary @Share <$> arbitrary

----------------------------------------------------------------------------
-- Arbitrary hashes
----------------------------------------------------------------------------

instance (HashAlgorithm algo, Bi a) => Arbitrary (AbstractHash algo a) where
    arbitrary = arbitraryUnsafe

----------------------------------------------------------------------------
-- Arbitrary passphrases
----------------------------------------------------------------------------

instance Arbitrary PassPhrase where
    arbitrary = ByteArray.pack <$> arbitrary<|MERGE_RESOLUTION|>--- conflicted
+++ resolved
@@ -17,10 +17,7 @@
 import           Pos.Crypto.Hashing          (AbstractHash, HashAlgorithm)
 import           Pos.Crypto.RedeemSigning    (RedeemPublicKey, RedeemSecretKey,
                                               RedeemSignature, redeemKeyGen, redeemSign)
-<<<<<<< HEAD
 import           Pos.Crypto.SafeSigning      (PassPhrase)
-=======
->>>>>>> 0ba755a4
 import           Pos.Crypto.SecretSharing    (EncShare, Secret, SecretProof,
                                               SecretSharingExtra, Share, VssKeyPair,
                                               VssPublicKey, decryptShare, genSharedSecret,
