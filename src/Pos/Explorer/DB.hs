-- | Module containing explorer-specific logic and data

module Pos.Explorer.DB
       ( ExplorerOp (..)
       , Page
       , Epoch
       , getTxExtra
       , getAddrHistory
       , getAddrBalance
       , getPageBlocks
       , getEpochBlocks
       , prepareExplorerDB
       ) where

import           Universum

import qualified Data.HashMap.Strict   as HM
import qualified Data.Map.Strict       as M
import qualified Database.RocksDB      as Rocks
import           Ether.Internal        (HasLens (..))

<<<<<<< HEAD
import           Pos.Binary.Class      (encode)
=======
import           Pos.Binary.Class      (UnsignedVarInt (..), encodeStrict)
>>>>>>> 75f7c7f8
import           Pos.Context.Functions (GenesisUtxo, genesisUtxoM)
import           Pos.Core              (unsafeAddCoin)
import           Pos.Core.Types        (Address, Coin, HeaderHash, EpochIndex)
import           Pos.DB                (DBTag (GStateDB), MonadDB, MonadDBRead (dbGet),
                                        RocksBatchOp (..))
import           Pos.DB.GState.Common  (gsGetBi, gsPutBi, writeBatchGState)
import           Pos.Explorer.Core     (AddrHistory, TxExtra (..))
import           Pos.Txp.Core          (TxId, TxOutAux (..), _TxOut)
import           Pos.Txp.Toil          (Utxo)
import           Pos.Util.Chrono       (NewestFirst (..))

----------------------------------------------------------------------------
-- Types
----------------------------------------------------------------------------

-- Left like type aliases in order to remain flexible.
type Page = Int
type Epoch = EpochIndex

-- type PageBlocks = [Block SscGodTossing]
-- ^ this is much simpler but we are trading time for space 
-- (since space is an issue, it seems)

----------------------------------------------------------------------------
-- Getters
----------------------------------------------------------------------------

getTxExtra :: MonadDBRead m => TxId -> m (Maybe TxExtra)
getTxExtra = gsGetBi . txExtraPrefix

getAddrHistory :: MonadDBRead m => Address -> m AddrHistory
getAddrHistory = fmap (NewestFirst . concat . maybeToList) .
                 gsGetBi . addrHistoryPrefix

getAddrBalance :: MonadDBRead m => Address -> m (Maybe Coin)
getAddrBalance = gsGetBi . addrBalancePrefix

getPageBlocks :: MonadDBRead m => Page -> m (Maybe [HeaderHash])
getPageBlocks = gsGetBi . blockPagePrefix

getEpochBlocks :: MonadDBRead m => Epoch -> m (Maybe [HeaderHash])
getEpochBlocks = gsGetBi . blockEpochPrefix

----------------------------------------------------------------------------
-- Initialization
----------------------------------------------------------------------------

prepareExplorerDB :: (MonadReader ctx m, HasLens GenesisUtxo ctx GenesisUtxo, MonadDB m) => m ()
prepareExplorerDB =
    unlessM areBalancesInitialized $ do
        genesisUtxo <- genesisUtxoM
        putGenesisBalances genesisUtxo
        putInitFlag

balancesInitFlag :: ByteString
balancesInitFlag = "e/init/"

areBalancesInitialized :: MonadDBRead m => m Bool
areBalancesInitialized = isJust <$> dbGet GStateDB balancesInitFlag

putInitFlag :: MonadDB m => m ()
putInitFlag = gsPutBi balancesInitFlag True

putGenesisBalances :: MonadDB m => Utxo -> m ()
putGenesisBalances genesisUtxo =
    writeBatchGState $
    map (uncurry PutAddrBalance) $ combineWith unsafeAddCoin txOuts
  where
    txOuts = map (view _TxOut . toaOut) . M.elems $ genesisUtxo
    combineWith :: (Eq a, Hashable a) => (b -> b -> b) -> [(a, b)] -> [(a, b)]
    combineWith func = HM.toList . HM.fromListWith func

----------------------------------------------------------------------------
-- Batch operations
----------------------------------------------------------------------------

data ExplorerOp
    = AddTxExtra !TxId !TxExtra
    | DelTxExtra !TxId

    | PutPageBlocks !Page ![HeaderHash]

    | PutEpochBlocks !Epoch ![HeaderHash]

    | UpdateAddrHistory !Address !AddrHistory

    | PutAddrBalance !Address !Coin
    | DelAddrBalance !Address

instance RocksBatchOp ExplorerOp where
  
    toBatchOp (AddTxExtra id extra) =
        [Rocks.Put (txExtraPrefix id) (encode extra)]
    toBatchOp (DelTxExtra id) =
        [Rocks.Del $ txExtraPrefix id]
    
    toBatchOp (PutPageBlocks page pageBlocks) =
        [Rocks.Put (blockPagePrefix page) (encodeStrict pageBlocks)]

    toBatchOp (PutEpochBlocks epoch pageBlocks) =
        [Rocks.Put (blockEpochPrefix epoch) (encodeStrict pageBlocks)]

    toBatchOp (UpdateAddrHistory addr txs) =
<<<<<<< HEAD
        [Rocks.Put (addrHistoryPrefix addr) (encode txs)]
=======
        [Rocks.Put (addrHistoryPrefix addr) (encodeStrict txs)]

>>>>>>> 75f7c7f8
    toBatchOp (PutAddrBalance addr coin) =
        [Rocks.Put (addrBalancePrefix addr) (encode coin)]
    toBatchOp (DelAddrBalance addr) =
        [Rocks.Del $ addrBalancePrefix addr]

----------------------------------------------------------------------------
-- Keys
----------------------------------------------------------------------------

txExtraPrefix :: TxId -> ByteString
txExtraPrefix h = "e/tx/" <> encode h

addrHistoryPrefix :: Address -> ByteString
addrHistoryPrefix addr = "e/ah/" <> encode addr

addrBalancePrefix :: Address -> ByteString
<<<<<<< HEAD
addrBalancePrefix addr = "e/ab/" <> encode addr
=======
addrBalancePrefix addr = "e/ab/" <> encodeStrict addr

blockPagePrefix :: Page -> ByteString
blockPagePrefix page = "e/page/" <> encodedPage
  where
    encodedPage = encodeStrict $ UnsignedVarInt page

blockEpochPrefix :: Epoch -> ByteString
blockEpochPrefix epoch = "e/epoch/" <> encodeStrict epoch
>>>>>>> 75f7c7f8
<|MERGE_RESOLUTION|>--- conflicted
+++ resolved
@@ -19,16 +19,12 @@
 import qualified Database.RocksDB      as Rocks
 import           Ether.Internal        (HasLens (..))
 
-<<<<<<< HEAD
-import           Pos.Binary.Class      (encode)
-=======
-import           Pos.Binary.Class      (UnsignedVarInt (..), encodeStrict)
->>>>>>> 75f7c7f8
+import           Pos.Binary.Class      (UnsignedVarInt (..), encode)
 import           Pos.Context.Functions (GenesisUtxo, genesisUtxoM)
 import           Pos.Core              (unsafeAddCoin)
-import           Pos.Core.Types        (Address, Coin, HeaderHash, EpochIndex)
-import           Pos.DB                (DBTag (GStateDB), MonadDB, MonadDBRead (dbGet),
-                                        RocksBatchOp (..))
+import           Pos.Core.Types        (Address, Coin, EpochIndex, HeaderHash)
+import           Pos.DB                (DBTag (GStateDB), MonadDB,
+                                        MonadDBRead (dbGet), RocksBatchOp (..))
 import           Pos.DB.GState.Common  (gsGetBi, gsPutBi, writeBatchGState)
 import           Pos.Explorer.Core     (AddrHistory, TxExtra (..))
 import           Pos.Txp.Core          (TxId, TxOutAux (..), _TxOut)
@@ -121,18 +117,14 @@
         [Rocks.Del $ txExtraPrefix id]
     
     toBatchOp (PutPageBlocks page pageBlocks) =
-        [Rocks.Put (blockPagePrefix page) (encodeStrict pageBlocks)]
+        [Rocks.Put (blockPagePrefix page) (encode pageBlocks)]
 
     toBatchOp (PutEpochBlocks epoch pageBlocks) =
-        [Rocks.Put (blockEpochPrefix epoch) (encodeStrict pageBlocks)]
+        [Rocks.Put (blockEpochPrefix epoch) (encode pageBlocks)]
 
     toBatchOp (UpdateAddrHistory addr txs) =
-<<<<<<< HEAD
         [Rocks.Put (addrHistoryPrefix addr) (encode txs)]
-=======
-        [Rocks.Put (addrHistoryPrefix addr) (encodeStrict txs)]
 
->>>>>>> 75f7c7f8
     toBatchOp (PutAddrBalance addr coin) =
         [Rocks.Put (addrBalancePrefix addr) (encode coin)]
     toBatchOp (DelAddrBalance addr) =
@@ -149,16 +141,12 @@
 addrHistoryPrefix addr = "e/ah/" <> encode addr
 
 addrBalancePrefix :: Address -> ByteString
-<<<<<<< HEAD
 addrBalancePrefix addr = "e/ab/" <> encode addr
-=======
-addrBalancePrefix addr = "e/ab/" <> encodeStrict addr
 
 blockPagePrefix :: Page -> ByteString
 blockPagePrefix page = "e/page/" <> encodedPage
   where
-    encodedPage = encodeStrict $ UnsignedVarInt page
+    encodedPage = encode $ UnsignedVarInt page
 
 blockEpochPrefix :: Epoch -> ByteString
-blockEpochPrefix epoch = "e/epoch/" <> encodeStrict epoch
->>>>>>> 75f7c7f8
+blockEpochPrefix epoch = "e/epoch/" <> encode epoch