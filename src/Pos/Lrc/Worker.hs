{-# LANGUAGE RankNTypes          #-}
{-# LANGUAGE ScopedTypeVariables #-}
{-# LANGUAGE TypeFamilies        #-}

-- | Workers responsible for Leaders and Richmen computation.

module Pos.Lrc.Worker
       ( lrcOnNewSlotWorker
       , lrcSingleShot
       ) where

import qualified Data.HashMap.Strict      as HM
import qualified Data.List.NonEmpty       as NE
import           Formatting               (build, sformat, (%))
import           Mockable                 (fork)
import           Node                     (SendActions)
import           Serokell.Util.Exceptions ()
import           System.Wlog              (logInfo)
import           Universum

import           Pos.Binary.Communication ()
import           Pos.Block.Logic          (applyBlocks, rollbackBlocks, withBlkSemaphore_)
import           Pos.Communication.BiP    (BiP)
import           Pos.Constants            (k)
import           Pos.Context              (updateLrcSync)
import qualified Pos.DB                   as DB
import qualified Pos.DB.GState            as GS
import           Pos.DB.Lrc               (getLeaders, putEpoch, putLeaders)
import           Pos.Lrc.Consumer         (LrcConsumer (..))
import           Pos.Lrc.Consumers        (allLrcConsumers)
import           Pos.Lrc.Eligibility      (findAllRichmenMaybe)
import           Pos.Lrc.FollowTheSatoshi (followTheSatoshiM)
<<<<<<< HEAD
import           Pos.Lrc.Types            (LrcConsumer (..))
import           Pos.Slotting             (onNewSlot')
=======
import           Pos.Slotting             (onNewSlot)
>>>>>>> 3da74808
import           Pos.Ssc.Class            (SscWorkersClass)
import           Pos.Ssc.Extra            (sscCalculateSeed)
import           Pos.Types                (EpochIndex, EpochOrSlot (..), EpochOrSlot (..),
                                           HeaderHash, HeaderHash, SlotId (..),
                                           crucialSlot, getEpochOrSlot, getEpochOrSlot)
import           Pos.WorkMode             (NewWorkMode)

<<<<<<< HEAD
lrcOnNewSlotWorker :: (SscWorkersClass ssc, NewWorkMode ssc m) => SendActions BiP m -> m ()
lrcOnNewSlotWorker = const $ onNewSlot' True $ lrcOnNewSlotImpl allLrcConsumers

lrcOnNewSlotImpl :: NewWorkMode ssc m => [LrcConsumer m] -> SlotId -> m ()
lrcOnNewSlotImpl consumers slotId@SlotId{..}
    | siSlot < k = do
        expectedRichmenComp <- filterM (flip lcIfNeedCompute slotId) consumers
        needComputeLeaders <- not <$> isLeadersComputed siEpoch
        let needComputeRichmen = not . null $ expectedRichmenComp
        when needComputeRichmen $ logInfo "Need to compute richmen"
        when needComputeLeaders $ logInfo "Need to compute leaders"
=======
lrcOnNewSlotWorker
    :: (SscWorkersClass ssc, WorkMode ssc m)
    => m ()
lrcOnNewSlotWorker = onNewSlot True $ lrcOnNewSlotImpl

lrcOnNewSlotImpl
    :: (SscWorkersClass ssc, WorkMode ssc m)
    => SlotId -> m ()
lrcOnNewSlotImpl SlotId {..} = when (siSlot < k) $ lrcSingleShot siEpoch
>>>>>>> 3da74808

-- | Run leaders and richmen computation for given epoch. Behavior
-- when there are not enough blocks in db is currently unspecified.
lrcSingleShot
    :: (SscWorkersClass ssc, WorkMode ssc m)
    => EpochIndex -> m ()
lrcSingleShot epoch = lrcSingleShotImpl epoch allLrcConsumers

<<<<<<< HEAD
lrcDo :: NewWorkMode ssc m
      => SlotId -> [LrcConsumer m] -> HeaderHash ssc -> m (HeaderHash ssc)
lrcDo slotId consumers tip = tip <$ do
=======
lrcSingleShotImpl
    :: WorkMode ssc m
    => EpochIndex -> [LrcConsumer m] -> m ()
lrcSingleShotImpl epoch consumers = do
    expectedRichmenComp <- filterM (flip lcIfNeedCompute epoch) consumers
    needComputeLeaders <- isNothing <$> getLeaders epoch
    let needComputeRichmen = not . null $ expectedRichmenComp
    when needComputeRichmen $ logInfo "Need to compute richmen"
    when needComputeLeaders $ logInfo "Need to compute leaders"
    when (needComputeLeaders || needComputeLeaders) $ do
        logInfo $ "LRC computation is starting"
        withBlkSemaphore_ $ lrcDo epoch consumers
        putEpoch epoch
        updateLrcSync epoch
        logInfo $ "LRC computation has finished"

lrcDo
    :: WorkMode ssc m
    => EpochIndex -> [LrcConsumer m] -> HeaderHash ssc -> m (HeaderHash ssc)
lrcDo epoch consumers tip = tip <$ do
>>>>>>> 3da74808
    blockUndoList <- DB.loadBlocksFromTipWhile whileMoreOrEq5k
    when (null blockUndoList) $
        panic "No block has been generated during last k slots"
    let blockUndos = NE.fromList blockUndoList
    rollbackBlocks blockUndos
    richmenComputationDo epoch consumers
    leadersComputationDo epoch
    applyBlocks (NE.reverse blockUndos)
  where
    whileMoreOrEq5k b _ = getEpochOrSlot b > crucial
    crucial = EpochOrSlot $ Right $ crucialSlot epoch

<<<<<<< HEAD
leadersComputationDo :: NewWorkMode ssc m => SlotId -> m ()
leadersComputationDo SlotId {siEpoch = epochId} = do
    unlessM (isLeadersComputed epochId) $ do
=======
leadersComputationDo :: WorkMode ssc m => EpochIndex -> m ()
leadersComputationDo epochId =
    unlessM (isJust <$> getLeaders epochId) $ do
>>>>>>> 3da74808
        mbSeed <- sscCalculateSeed epochId
        totalStake <- GS.getTotalFtsStake
        leaders <-
            case mbSeed of
                Left e ->
                    panic $ sformat ("SSC couldn't compute seed: " %build) e
                Right seed ->
                    GS.iterateByTx (followTheSatoshiM seed totalStake) snd
        putLeaders epochId leaders

<<<<<<< HEAD
richmenComputationDo :: forall ssc m . NewWorkMode ssc m
    => SlotId -> [LrcConsumer m] -> m ()
richmenComputationDo slotId consumers = unless (null consumers) $ do
=======
richmenComputationDo :: forall ssc m . WorkMode ssc m
    => EpochIndex -> [LrcConsumer m] -> m ()
richmenComputationDo epochIdx consumers = unless (null consumers) $ do
>>>>>>> 3da74808
    -- [CSL-93] Use eligibility threshold here
    total <- GS.getTotalFtsStake
    let minThreshold = safeThreshold total (not . lcConsiderDelegated)
    let minThresholdD = safeThreshold total lcConsiderDelegated
    (richmen, richmenD) <- GS.iterateByStake
                               (findAllRichmenMaybe @ssc minThreshold minThresholdD)
                               identity
    let callCallback cons = void $ fork $
            if lcConsiderDelegated cons
            then lcComputedCallback cons epochIdx total
                   (HM.filter (>= lcThreshold cons total) richmenD)
            else lcComputedCallback cons epochIdx total
                   (HM.filter (>= lcThreshold cons total) richmen)
    mapM_ callCallback consumers
  where
    safeThreshold total f =
        safeMinimum
        $ map (flip lcThreshold total)
        $ filter f consumers
<<<<<<< HEAD
    safeMinimum a = if null a then Nothing else Just $ minimum a

lrcConsumersClear :: NewWorkMode ssc m => [LrcConsumer m] -> m ()
lrcConsumersClear = mapM_ lcClearCallback
-- dangerous ^, one thread
=======
    safeMinimum a = if null a then Nothing else Just $ minimum a
>>>>>>> 3da74808
<|MERGE_RESOLUTION|>--- conflicted
+++ resolved
@@ -30,12 +30,7 @@
 import           Pos.Lrc.Consumers        (allLrcConsumers)
 import           Pos.Lrc.Eligibility      (findAllRichmenMaybe)
 import           Pos.Lrc.FollowTheSatoshi (followTheSatoshiM)
-<<<<<<< HEAD
-import           Pos.Lrc.Types            (LrcConsumer (..))
 import           Pos.Slotting             (onNewSlot')
-=======
-import           Pos.Slotting             (onNewSlot)
->>>>>>> 3da74808
 import           Pos.Ssc.Class            (SscWorkersClass)
 import           Pos.Ssc.Extra            (sscCalculateSeed)
 import           Pos.Types                (EpochIndex, EpochOrSlot (..), EpochOrSlot (..),
@@ -43,44 +38,25 @@
                                            crucialSlot, getEpochOrSlot, getEpochOrSlot)
 import           Pos.WorkMode             (NewWorkMode)
 
-<<<<<<< HEAD
-lrcOnNewSlotWorker :: (SscWorkersClass ssc, NewWorkMode ssc m) => SendActions BiP m -> m ()
-lrcOnNewSlotWorker = const $ onNewSlot' True $ lrcOnNewSlotImpl allLrcConsumers
-
-lrcOnNewSlotImpl :: NewWorkMode ssc m => [LrcConsumer m] -> SlotId -> m ()
-lrcOnNewSlotImpl consumers slotId@SlotId{..}
-    | siSlot < k = do
-        expectedRichmenComp <- filterM (flip lcIfNeedCompute slotId) consumers
-        needComputeLeaders <- not <$> isLeadersComputed siEpoch
-        let needComputeRichmen = not . null $ expectedRichmenComp
-        when needComputeRichmen $ logInfo "Need to compute richmen"
-        when needComputeLeaders $ logInfo "Need to compute leaders"
-=======
 lrcOnNewSlotWorker
-    :: (SscWorkersClass ssc, WorkMode ssc m)
-    => m ()
-lrcOnNewSlotWorker = onNewSlot True $ lrcOnNewSlotImpl
+    :: (SscWorkersClass ssc, NewWorkMode ssc m)
+    => SendActions BiP m -> m ()
+lrcOnNewSlotWorker _ = onNewSlot' True $ lrcOnNewSlotImpl
 
 lrcOnNewSlotImpl
-    :: (SscWorkersClass ssc, WorkMode ssc m)
+    :: (SscWorkersClass ssc, NewWorkMode ssc m)
     => SlotId -> m ()
 lrcOnNewSlotImpl SlotId {..} = when (siSlot < k) $ lrcSingleShot siEpoch
->>>>>>> 3da74808
 
 -- | Run leaders and richmen computation for given epoch. Behavior
 -- when there are not enough blocks in db is currently unspecified.
 lrcSingleShot
-    :: (SscWorkersClass ssc, WorkMode ssc m)
+    :: (SscWorkersClass ssc, NewWorkMode ssc m)
     => EpochIndex -> m ()
 lrcSingleShot epoch = lrcSingleShotImpl epoch allLrcConsumers
 
-<<<<<<< HEAD
-lrcDo :: NewWorkMode ssc m
-      => SlotId -> [LrcConsumer m] -> HeaderHash ssc -> m (HeaderHash ssc)
-lrcDo slotId consumers tip = tip <$ do
-=======
 lrcSingleShotImpl
-    :: WorkMode ssc m
+    :: NewWorkMode ssc m
     => EpochIndex -> [LrcConsumer m] -> m ()
 lrcSingleShotImpl epoch consumers = do
     expectedRichmenComp <- filterM (flip lcIfNeedCompute epoch) consumers
@@ -96,10 +72,9 @@
         logInfo $ "LRC computation has finished"
 
 lrcDo
-    :: WorkMode ssc m
+    :: NewWorkMode ssc m
     => EpochIndex -> [LrcConsumer m] -> HeaderHash ssc -> m (HeaderHash ssc)
 lrcDo epoch consumers tip = tip <$ do
->>>>>>> 3da74808
     blockUndoList <- DB.loadBlocksFromTipWhile whileMoreOrEq5k
     when (null blockUndoList) $
         panic "No block has been generated during last k slots"
@@ -112,15 +87,9 @@
     whileMoreOrEq5k b _ = getEpochOrSlot b > crucial
     crucial = EpochOrSlot $ Right $ crucialSlot epoch
 
-<<<<<<< HEAD
-leadersComputationDo :: NewWorkMode ssc m => SlotId -> m ()
-leadersComputationDo SlotId {siEpoch = epochId} = do
-    unlessM (isLeadersComputed epochId) $ do
-=======
-leadersComputationDo :: WorkMode ssc m => EpochIndex -> m ()
+leadersComputationDo :: NewWorkMode ssc m => EpochIndex -> m ()
 leadersComputationDo epochId =
     unlessM (isJust <$> getLeaders epochId) $ do
->>>>>>> 3da74808
         mbSeed <- sscCalculateSeed epochId
         totalStake <- GS.getTotalFtsStake
         leaders <-
@@ -131,15 +100,9 @@
                     GS.iterateByTx (followTheSatoshiM seed totalStake) snd
         putLeaders epochId leaders
 
-<<<<<<< HEAD
 richmenComputationDo :: forall ssc m . NewWorkMode ssc m
-    => SlotId -> [LrcConsumer m] -> m ()
-richmenComputationDo slotId consumers = unless (null consumers) $ do
-=======
-richmenComputationDo :: forall ssc m . WorkMode ssc m
     => EpochIndex -> [LrcConsumer m] -> m ()
 richmenComputationDo epochIdx consumers = unless (null consumers) $ do
->>>>>>> 3da74808
     -- [CSL-93] Use eligibility threshold here
     total <- GS.getTotalFtsStake
     let minThreshold = safeThreshold total (not . lcConsiderDelegated)
@@ -159,12 +122,4 @@
         safeMinimum
         $ map (flip lcThreshold total)
         $ filter f consumers
-<<<<<<< HEAD
-    safeMinimum a = if null a then Nothing else Just $ minimum a
-
-lrcConsumersClear :: NewWorkMode ssc m => [LrcConsumer m] -> m ()
-lrcConsumersClear = mapM_ lcClearCallback
--- dangerous ^, one thread
-=======
-    safeMinimum a = if null a then Nothing else Just $ minimum a
->>>>>>> 3da74808
+    safeMinimum a = if null a then Nothing else Just $ minimum a