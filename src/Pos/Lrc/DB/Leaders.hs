--- conflicted
+++ resolved
@@ -45,11 +45,7 @@
 ----------------------------------------------------------------------------
 
 prepareLrcLeaders ::
-<<<<<<< HEAD
-       (Ether.MonadReader' GenesisUtxo m, MonadDB m)
-=======
-       (MonadReader ctx m, HasLens GenesisStakes ctx GenesisStakes, MonadDB m)
->>>>>>> 61fc4515
+       (MonadReader ctx m, HasLens GenesisUtxo ctx GenesisUtxo, MonadDB m)
     => m ()
 prepareLrcLeaders =
     whenNothingM_ (getLeaders 0) $
