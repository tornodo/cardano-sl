-- | Functions for operating with transactions

module Pos.Communication.Tx
       ( TxMode
       , submitTx
       , submitMTx
       , submitRedemptionTx
       , submitTxRaw
       , sendTxOuts
       ) where

import           Control.Monad.Except       (runExceptT)
import           Formatting                 (build, sformat, (%))
import           Mockable                   (MonadMockable, mapConcurrently)
import           System.Wlog                (logInfo)
import           Universum

import           Pos.Binary                 ()
import           Pos.Client.Txp.Balances    (MonadBalances (..), getOwnUtxo)
import           Pos.Client.Txp.History     (MonadTxHistory (..))
import           Pos.Client.Txp.Util        (TxCreateMode, TxError (..), createMTx,
                                             createRedemptionTx, createTx,
                                             overrideTxDistrBoot)
import           Pos.Communication.Methods  (sendTx)
import           Pos.Communication.Protocol (NodeId, OutSpecs, SendActions)
import           Pos.Communication.Specs    (createOutSpecs)
import           Pos.Communication.Types    (InvOrDataTK)
import           Pos.Crypto                 (RedeemSecretKey, SafeSigner, hash,
                                             redeemToPublic, safeToPublic)
import           Pos.DB.Class               (MonadGState)
import           Pos.Txp.Core               (TxAux (..), TxId, TxOut (..), TxOutAux (..),
                                             txaF)
import           Pos.Txp.Network.Types      (TxMsgContents (..))
import           Pos.Types                  (Address, Coin, makePubKeyAddress,
                                             makeRedeemAddress, mkCoin, unsafeAddCoin)
import           Pos.Util.Util              (eitherToThrow)
import           Pos.WorkMode.Class         (MinWorkMode)

type TxMode ssc ctx m
    = ( MinWorkMode m
      , MonadBalances m
      , MonadTxHistory ssc m
      , MonadMockable m
      , MonadMask m
      , MonadThrow m
      , TxCreateMode ctx m
      )

submitAndSave
    :: TxMode ssc ctx m
    => SendActions m -> [NodeId] -> TxAux -> m TxAux
submitAndSave sendActions na txAux@TxAux {..} = do
    let txId = hash taTx
    submitTxRaw sendActions na txAux
    saveTx (txId, txAux)
    return txAux

-- | Construct Tx using multiple secret keys and given list of desired outputs.
submitMTx
    :: TxMode ssc ctx m
    => SendActions m
    -> NonEmpty (SafeSigner, Address)
    -> [NodeId]
    -> NonEmpty TxOutAux
    -> m TxAux
submitMTx sendActions hdwSigner na outputs = do
    let addrs = map snd $ toList hdwSigner
    utxo <- getOwnUtxos addrs
    txw <- eitherToThrow $ createMTx utxo hdwSigner outputs
    submitAndSave sendActions na txw

-- | Construct Tx using secret key and given list of desired outputs
submitTx
    :: TxMode ssc ctx m
    => SendActions m
    -> SafeSigner
    -> [NodeId]
    -> NonEmpty TxOutAux
    -> m TxAux
submitTx sendActions ss na outputs = do
    utxo <- getOwnUtxos . one $ makePubKeyAddress (safeToPublic ss)
<<<<<<< HEAD
    txw <- eitherToThrow $ createTx utxo ss outputs
    submitAndSave sendActions na txw
=======
    createTx utxo ss outputs >>= \case
        Left e -> throwM (TxError e)
        Right txw -> submitAndSave sendActions na txw
>>>>>>> a5f7991f

-- | Construct redemption Tx using redemption secret key and a output address
submitRedemptionTx
    :: TxMode ssc ctx m
    => SendActions m
    -> RedeemSecretKey
    -> [NodeId]
    -> Address
    -> m (TxAux, Address, Coin)
submitRedemptionTx sendActions rsk na output = do
    let redeemAddress = makeRedeemAddress $ redeemToPublic rsk
    utxo <- getOwnUtxo redeemAddress
    let addCoin c = unsafeAddCoin c . txOutValue . toaOut
        redeemBalance = foldl' addCoin (mkCoin 0) utxo
        txOuts0 = one $
            TxOutAux {toaOut = TxOut output redeemBalance, toaDistr = []}
<<<<<<< HEAD
    when (redeemBalance == mkCoin 0) $
        throwM . TxError $ "Redeem balance is 0"
    txw <- eitherToThrow $ createRedemptionTx utxo rsk txouts
=======
    when (redeemBalance == mkCoin 0) $ throwM . TxError $ "Redeem balance is 0"
    txOuts <- eitherToThrow TxError =<< runExceptT (overrideTxDistrBoot txOuts0)
    txw <- eitherToThrow TxError $ createRedemptionTx utxo rsk txOuts
>>>>>>> a5f7991f
    txAux <- submitAndSave sendActions na txw
    pure (txAux, redeemAddress, redeemBalance)

-- | Send the ready-to-use transaction
submitTxRaw
    :: (MinWorkMode m, MonadGState m, MonadThrow m)
    => SendActions m -> [NodeId] -> TxAux -> m ()
submitTxRaw sa na txAux@TxAux {..} = do
    let txId = hash taTx
    logInfo $ sformat ("Submitting transaction: "%txaF) txAux
    logInfo $ sformat ("Transaction id: "%build) txId
    void $ mapConcurrently (flip (sendTx sa) txAux) na

sendTxOuts :: OutSpecs
sendTxOuts = createOutSpecs (Proxy :: Proxy (InvOrDataTK TxId TxMsgContents))<|MERGE_RESOLUTION|>--- conflicted
+++ resolved
@@ -79,14 +79,8 @@
     -> m TxAux
 submitTx sendActions ss na outputs = do
     utxo <- getOwnUtxos . one $ makePubKeyAddress (safeToPublic ss)
-<<<<<<< HEAD
-    txw <- eitherToThrow $ createTx utxo ss outputs
+    txw <- eitherToThrow =<< createTx utxo ss outputs
     submitAndSave sendActions na txw
-=======
-    createTx utxo ss outputs >>= \case
-        Left e -> throwM (TxError e)
-        Right txw -> submitAndSave sendActions na txw
->>>>>>> a5f7991f
 
 -- | Construct redemption Tx using redemption secret key and a output address
 submitRedemptionTx
@@ -103,15 +97,9 @@
         redeemBalance = foldl' addCoin (mkCoin 0) utxo
         txOuts0 = one $
             TxOutAux {toaOut = TxOut output redeemBalance, toaDistr = []}
-<<<<<<< HEAD
-    when (redeemBalance == mkCoin 0) $
-        throwM . TxError $ "Redeem balance is 0"
-    txw <- eitherToThrow $ createRedemptionTx utxo rsk txouts
-=======
     when (redeemBalance == mkCoin 0) $ throwM . TxError $ "Redeem balance is 0"
-    txOuts <- eitherToThrow TxError =<< runExceptT (overrideTxDistrBoot txOuts0)
-    txw <- eitherToThrow TxError $ createRedemptionTx utxo rsk txOuts
->>>>>>> a5f7991f
+    txOuts <- eitherToThrow =<< runExceptT (overrideTxDistrBoot txOuts0)
+    txw <- eitherToThrow $ createRedemptionTx utxo rsk txOuts
     txAux <- submitAndSave sendActions na txw
     pure (txAux, redeemAddress, redeemBalance)
 
