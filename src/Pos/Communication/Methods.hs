--- conflicted
+++ resolved
@@ -17,18 +17,10 @@
 import           Pos.Communication.Protocol (NodeId, SendActions)
 import           Pos.Communication.Relay    (invReqDataFlowTK)
 import           Pos.Crypto                 (hash, hashHexF)
-<<<<<<< HEAD
-import           Pos.DB.Limits              (MonadDBLimits)
-import           Pos.Txp.Core.Types         (TxAux)
+import           Pos.DB.Class               (MonadGStateCore)
+import           Pos.Txp.Core.Types         (TxAux (..))
 import           Pos.Txp.Network.Types      (TxMsgContents (..))
 import           Pos.Update                 (UpId, UpdateProposal, UpdateVote, mkVoteId)
-=======
-import           Pos.DB.Class               (MonadGStateCore)
-import           Pos.Txp.Core.Types         (TxAux (..))
-import           Pos.Txp.Network.Types      (TxMsgContents (..), TxMsgTag (..))
-import           Pos.Update                 (ProposalMsgTag (..), UpId, UpdateProposal,
-                                             UpdateVote, VoteMsgTag (..), mkVoteId)
->>>>>>> 76adf5a1
 import           Pos.WorkMode.Class         (MinWorkMode)
 
 
@@ -36,19 +28,13 @@
 sendTx
     :: (MinWorkMode m, MonadGStateCore m)
     => SendActions m -> NodeId -> TxAux -> m ()
-<<<<<<< HEAD
-sendTx sendActions addr (tx,w,d) =
-    invReqDataFlowTK "tx" sendActions addr (hash tx) (TxMsgContents tx w d)
-=======
 sendTx sendActions addr txAux =
-    invReqDataFlow
+    invReqDataFlowTK
         "tx"
         sendActions
         addr
-        TxMsgTag
         (hash $ taTx txAux)
         (TxMsgContents txAux)
->>>>>>> 76adf5a1
 
 -- Send UpdateVote to given address.
 sendVote
