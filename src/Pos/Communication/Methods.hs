{-# LANGUAGE FlexibleContexts      #-}
{-# LANGUAGE MultiParamTypeClasses #-}

-- | Wrappers on top of communication methods.

module Pos.Communication.Methods
       (
       -- * Sending data into network
         announceBlock
       , sendToNeighborsSafe
       , sendToNeighborsSafe
       , sendToNeighborsSafeWithMaliciousEmulation
       , sendTx
       , sendProxySecretKey

       -- * Blockchain part queries
       , queryBlockchainPart
       , queryBlockchainUntil
       , queryBlockchainFresh
       ) where

import           Control.TimeWarp.Rpc        (Message, NetworkAddress)
import           Control.TimeWarp.Timed      (fork_)
import           Formatting                  (build, sformat, (%))
import           Pos.State                   (getHeadBlock)
import           System.Wlog                 (logDebug, logNotice)
import           Universum

import           Pos.Binary.Class            (Bi)
import           Pos.Binary.Communication    ()
import           Pos.Binary.Txp              ()
import           Pos.Binary.Types            ()
import           Pos.Communication.Types     (RequestBlockchainPart (..),
<<<<<<< HEAD
                                              SendBlockHeader (..))
import           Pos.Context                 (getNodeContext, ncMalicious)
import           Pos.DHT                     (MonadMessageDHT,
                                              sendToNode, defaultSendToNeighbors)
=======
                                              SendBlockHeader (..),
                                              SendProxySecretKey (..))
import           Pos.Crypto                  (ProxySecretKey)
import           Pos.DHT.Model               (MonadMessageDHT, sendToNeighbors,
                                              sendToNode)
>>>>>>> a40aa85f
import           Pos.Txp.Types.Communication (TxDataMsg (..))
import           Pos.Types                   (EpochIndex, HeaderHash, MainBlockHeader, Tx,
                                              TxWitness, headerHash)
import           Pos.Util                    (logWarningWaitLinear, messageName')
import           Pos.WorkMode                (MinWorkMode, WorkMode)

-- | Wrapper on top of sendToNeighbors which does it in separate
-- thread and controls how much time action takes.
<<<<<<< HEAD
sendToNeighborsSafeImpl :: (Bi r, Message r, WorkMode ssc m) => Bool -> r -> m ()
sendToNeighborsSafeImpl emulateMaliciousActions msg = do
=======
sendToNeighborsSafe :: (Bi r, Message r, MinWorkMode ss m) => r -> m ()
sendToNeighborsSafe msg = do
>>>>>>> a40aa85f
    let msgName = messageName' msg
    let sendToNode' = if emulateMaliciousActions then sendMalicious else sendToNode
    -- TODO(voit): sendToNeighbors should be done using seqConcurrentlyK
    let action = () <$ defaultSendToNeighbors sequence sendToNode' msg
    fork_ $
        logWarningWaitLinear 10 ("Sending " <> msgName <> " to neighbors") action
  where
    sendMalicious addr message = do
        malicious <- ncMalicious <$> getNodeContext
        when (addr `notElem` malicious) $
            sendToNode addr message

sendToNeighborsSafe :: (Bi r, Message r, WorkMode ssc m) => r -> m ()
sendToNeighborsSafe = sendToNeighborsSafeImpl False

sendToNeighborsSafeWithMaliciousEmulation :: (Bi r, Message r, WorkMode ssc m) => r -> m ()
sendToNeighborsSafeWithMaliciousEmulation = sendToNeighborsSafeImpl True

-- | Announce new block to all known peers. Intended to be used when
-- block is created.
announceBlock :: (WorkMode ssc m) => MainBlockHeader ssc -> m ()
announceBlock header = do
    logDebug $ sformat ("Announcing header to others:\n"%build) header
    sendToNeighborsSafeWithMaliciousEmulation . SendBlockHeader $ header

-- | Query the blockchain part. Generic method.
queryBlockchainPart
    :: (WorkMode ssc m)
    => Maybe (HeaderHash ssc) -> Maybe (HeaderHash ssc) -> Maybe Word
    -> m ()
queryBlockchainPart fromH toH mLen = do
    logDebug $ sformat ("Querying blockchain part "%build%".."%build%
                        " (maxlen "%build%")") fromH toH mLen
    sendToNeighborsSafe $ RequestBlockchainPart fromH toH mLen

-- | Query for all the newest blocks until some given hash
queryBlockchainUntil :: (WorkMode ssc m) => HeaderHash ssc -> m ()
queryBlockchainUntil hash = queryBlockchainPart Nothing (Just hash) Nothing

-- | Query for possible new blocks on top of new blockchain.
queryBlockchainFresh :: (WorkMode ssc m) => m ()
queryBlockchainFresh = queryBlockchainUntil . headerHash =<< getHeadBlock

-- | Send Tx to given address.
sendTx :: (MonadMessageDHT s m) => NetworkAddress -> (Tx, TxWitness) -> m ()
sendTx addr (tx,w) = sendToNode addr $ TxDataMsg tx w

-- | Sends proxy secret key to neighbours
sendProxySecretKey
    :: (MinWorkMode ss m)
    => ProxySecretKey (EpochIndex, EpochIndex) -> m ()
sendProxySecretKey psk = do
    logNotice $ sformat ("Sending proxySecretKey to neigbours:\n"%build) psk
    sendToNeighborsSafe $ SendProxySecretKey psk<|MERGE_RESOLUTION|>--- conflicted
+++ resolved
@@ -31,33 +31,22 @@
 import           Pos.Binary.Txp              ()
 import           Pos.Binary.Types            ()
 import           Pos.Communication.Types     (RequestBlockchainPart (..),
-<<<<<<< HEAD
-                                              SendBlockHeader (..))
-import           Pos.Context                 (getNodeContext, ncMalicious)
-import           Pos.DHT                     (MonadMessageDHT,
-                                              sendToNode, defaultSendToNeighbors)
-=======
                                               SendBlockHeader (..),
                                               SendProxySecretKey (..))
+import           Pos.Context                 (getNodeContext, ncMalicious)
 import           Pos.Crypto                  (ProxySecretKey)
-import           Pos.DHT.Model               (MonadMessageDHT, sendToNeighbors,
+import           Pos.DHT.Model               (MonadMessageDHT, defaultSendToNeighbors,
                                               sendToNode)
->>>>>>> a40aa85f
 import           Pos.Txp.Types.Communication (TxDataMsg (..))
 import           Pos.Types                   (EpochIndex, HeaderHash, MainBlockHeader, Tx,
                                               TxWitness, headerHash)
 import           Pos.Util                    (logWarningWaitLinear, messageName')
-import           Pos.WorkMode                (MinWorkMode, WorkMode)
+import           Pos.WorkMode                (WorkMode)
 
 -- | Wrapper on top of sendToNeighbors which does it in separate
 -- thread and controls how much time action takes.
-<<<<<<< HEAD
 sendToNeighborsSafeImpl :: (Bi r, Message r, WorkMode ssc m) => Bool -> r -> m ()
 sendToNeighborsSafeImpl emulateMaliciousActions msg = do
-=======
-sendToNeighborsSafe :: (Bi r, Message r, MinWorkMode ss m) => r -> m ()
-sendToNeighborsSafe msg = do
->>>>>>> a40aa85f
     let msgName = messageName' msg
     let sendToNode' = if emulateMaliciousActions then sendMalicious else sendToNode
     -- TODO(voit): sendToNeighbors should be done using seqConcurrentlyK
@@ -107,7 +96,7 @@
 
 -- | Sends proxy secret key to neighbours
 sendProxySecretKey
-    :: (MinWorkMode ss m)
+    :: (WorkMode ss m)
     => ProxySecretKey (EpochIndex, EpochIndex) -> m ()
 sendProxySecretKey psk = do
     logNotice $ sformat ("Sending proxySecretKey to neigbours:\n"%build) psk
