--- conflicted
+++ resolved
@@ -29,18 +29,11 @@
 import           Pos.Binary.Relay                 ()
 import           Pos.Binary.Ssc                   ()
 import           Pos.Communication.Message        ()
-<<<<<<< HEAD
 import           Pos.Communication.Protocol       (ConversationActions (..), NodeId,
                                                    OutSpecs, SendActions, Worker',
                                                    WorkerSpec, convH, onNewSlotWorker,
                                                    toOutSpecs)
 import           Pos.Communication.Relay          (InvMsg (..), InvOrData, ReqMsg)
-=======
-import           Pos.Communication.Protocol       (OutSpecs, SendActions, Worker',
-                                                   WorkerSpec, onNewSlotWorker, oneMsgH,
-                                                   toOutSpecs)
-import           Pos.Communication.Relay          (DataMsg (..), InvMsg (..))
->>>>>>> 5e348eab
 import           Pos.Constants                    (mpcSendInterval, slotSecurityParam,
                                                    vssMaxTTL)
 import           Pos.Context                      (getNodeContext, lrcActionOnEpochReason,
@@ -108,19 +101,15 @@
         onNewSlotOpening slotId sendActions
         onNewSlotShares slotId sendActions
   where
-<<<<<<< HEAD
-    outs = toOutSpecs [ convH (Proxy :: Proxy (InvOrData GtMsgTag StakeholderId GtMsgContents))
-                              (Proxy :: Proxy (ReqMsg StakeholderId GtMsgTag))
-=======
-    outs = toOutSpecs [ oneMsgH (Proxy :: Proxy (DataMsg GtMsgContents))
-                      , oneMsgH (Proxy :: Proxy (InvMsg StakeholderId GtMsgContents))
->>>>>>> 5e348eab
+    outs = toOutSpecs [ convH (Proxy :: Proxy (InvOrData GtTag StakeholderId GtMsgContents))
+                              (Proxy :: Proxy (ReqMsg StakeholderId GtTag))
                       ]
 
 -- CHECK: @checkNSendOurCert
 -- Checks whether 'our' VSS certificate has been announced
 checkNSendOurCert :: forall m . (WorkMode SscGodTossing m) => Worker' m
 checkNSendOurCert sendActions = do
+    (_, ourId) <- getOurPkAndId
     let sendCert resend = do
             if resend then
                 logError "Our VSS certificate is in global state, but it has already expired, \
@@ -130,21 +119,13 @@
                          \we will announce it now."
             ourVssCertificate <- getOurVssCertificate
             let contents = MCVssCertificate ourVssCertificate
-<<<<<<< HEAD
-            sscProcessOurMessage epoch contents ourId
+            sscProcessOurMessage contents
             let msg = InvMsg VssCertificateMsg (one ourId)
             -- [CSL-245]: do not catch all, catch something more concrete.
             (converseToNeighbors sendActions (sendInv msg) >>
              logDebug "Announced our VssCertificate.")
             `catchAll` \e ->
                 logError $ sformat ("Error announcing our VssCertificate: " % shown) e
-=======
-            sscProcessOurMessage contents
-            let msg = DataMsg contents
-            sendToNeighbors sendActions msg
-            logDebug "Announced our VssCertificate."
->>>>>>> 5e348eab
-    (_, ourId) <- getOurPkAndId
     sl@SlotId {..} <- getCurrentSlot
     certts <- getGlobalCerts sl
     let ourCertMB = HM.lookup ourId certts
@@ -202,9 +183,6 @@
             case ourCommitment of
                 Just comm -> logDebug stillValidMsg >> sendOurCommitment comm ourId
                 Nothing   -> onNewSlotCommDo ourId
-<<<<<<< HEAD
-        pure ()
-=======
   where
     onNewSlotCommDo ourId = do
         ourSk <- ncSecretKey <$> getNodeContext
@@ -219,7 +197,6 @@
     sendOurCommitment comm ourId = do
         sscProcessOurMessage (MCCommitment comm)
         sendOurData sendActions CommitmentMsg siEpoch 0 ourId
->>>>>>> 5e348eab
 
 -- Openings-related part of new slot processing
 onNewSlotOpening
@@ -290,11 +267,11 @@
     converseToNeighbors sendActions (sendInv msg)
     logDebug $ sformat ("Sent our " %build%" to neighbors") msgTag
 
-sendInv :: InvMsg StakeholderId GtMsgTag
+sendInv :: InvMsg StakeholderId GtTag
         -> NodeId
         -> ConversationActions
-               (InvOrData GtMsgTag StakeholderId GtMsgContents)
-               (ReqMsg StakeholderId GtMsgTag)
+               (InvOrData GtTag StakeholderId GtMsgContents)
+               (ReqMsg StakeholderId GtTag)
                m
         -> m ()
 sendInv msg __peerId ConversationActions{..} = send $ Left msg
