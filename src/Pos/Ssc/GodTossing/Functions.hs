--- conflicted
+++ resolved
@@ -186,23 +186,17 @@
       _ -> return False
   where
     tuple = do
-<<<<<<< HEAD
-        -- pkFrom sent its decrypted share to pkTo on commitment phase.
-        -- pkTo must decrypt share from pkFrom on shares phase,
-        -- if pkFrom didn't send its opening
-
-      -- Check that pkFrom really did'nt send its opening
-        guard $ notMember pkFrom globalOpeningsPK
-        -- Check that pkFrom really sent its commitment
-        (comm, _) <- HM.lookup pkFrom globalCommitments
+        -- addrFrom sent its decrypted share to addrTo on commitment phase.
+        -- addrTo must decrypt share from addrFrom on shares phase,
+        -- if addrFrom didn't send its opening
+
+        -- Check that addrFrom really didn't send its opening
+        guard $ notMember addrFrom globalOpeningsPK
+        -- Check that addrFrom really sent its commitment
+        (_, comm, _) <- HM.lookup addrFrom globalCommitments
         -- Get pkTo's vss certificate
-        vssKey <- signedValue <$> HM.lookup pkTo globalCertificates
+        vssKey <- vcVssKey <$> HM.lookup addrTo globalCertificates
         -- Get encrypted share, which sent pkFrom to pkTo on commitment phase
-=======
-        guard $ notMember addrFrom globalOpeningsPK
-        (_, comm, _) <- HM.lookup addrFrom globalCommitments
-        vssKey <- vcVssKey <$> HM.lookup addrTo globalCertificates
->>>>>>> 7d92efe9
         encShare <- HM.lookup vssKey (commShares comm)
         return (encShare, vssKey, share)
 
