--- conflicted
+++ resolved
@@ -11,18 +11,9 @@
        , module Pos.Core.Version
        , module Pos.Types.Arbitrary
        , module Pos.Types.Block
-<<<<<<< HEAD
-       , module Pos.Types.Coin
-       , module Pos.Types.Core
 #ifdef WITH_EXPLORER
        , module Pos.Types.Explorer
 #endif
-       , module Pos.Types.Slotting
-       , module Pos.Types.Timestamp
-       , module Pos.Types.Types
-       , module Pos.Types.Version
-=======
->>>>>>> a9a460d6
        ) where
 
 import           Pos.Binary.Core      ()
@@ -36,17 +27,7 @@
 import           Pos.SafeCopy.Types   ()
 import           Pos.Types.Arbitrary
 import           Pos.Types.Block
-<<<<<<< HEAD
-import           Pos.Types.Coin
-import           Pos.Types.Core
 #ifdef WITH_EXPLORER
 import           Pos.Types.Explorer
 #endif
-import           Pos.Types.SharedSeed ()
-import           Pos.Types.Slotting
-import           Pos.Types.Timestamp
-import           Pos.Types.Types
-import           Pos.Types.Version
-=======
-import           Pos.Types.SharedSeed ()
->>>>>>> a9a460d6
+import           Pos.Types.SharedSeed ()