--- conflicted
+++ resolved
@@ -7,11 +7,8 @@
 
 module Main where
 
-<<<<<<< HEAD
-=======
 import           Universum
 #ifdef WITH_WALLET
->>>>>>> d54c8369
 import           Control.Monad.Reader   (MonadReader (..), ReaderT, asks, runReaderT)
 import           Control.TimeWarp.Rpc   (NetworkAddress)
 import           Control.TimeWarp.Timed (for, fork_, wait)
@@ -33,11 +30,7 @@
 import           Pos.Ssc.GodTossing     (GtParams (..), SscGodTossing)
 import           Pos.Ssc.NistBeacon     (SscNistBeacon)
 import           Pos.Ssc.SscAlgo        (SscAlgo (..))
-<<<<<<< HEAD
-import           Pos.Types              (makePubKeyAddress, txF)
-=======
 import           Pos.Types              (makePubKeyAddress, txwF)
->>>>>>> d54c8369
 import           Pos.Wallet             (getBalance, submitTx)
 import           Pos.WorkMode           (WorkMode)
 
@@ -55,17 +48,6 @@
     tx <- lift (submitTx sk na outputs)
     putText $ sformat ("Submitted transaction: "%txwF) tx
     evalCommands
-<<<<<<< HEAD
-evalCmd Help =
-    putText "Avaliable commands:\n\
-            \   balance <address>          -- check balance on given address\n\
-            \   send [<address> <coins>]+  -- create and send transaction with given outputs\n\
-            \                                 from current wallet address\n\
-            \   myaddress                  -- get current wallet address\n\
-            \   help                       -- show this message\n\
-            \   quit                       -- shutdown node wallet"
-    >> evalCommands
-=======
 evalCmd Help = do
     putText $
         unlines
@@ -78,7 +60,6 @@
             , "   quit                       -- shutdown node wallet"
             ]
     evalCommands
->>>>>>> d54c8369
 evalCmd MyAddress = asks fst >>=
                     putText . sformat build . makePubKeyAddress . toPublic >>
                     evalCommands
