resolver: lts-8.5

flags: {}

extra-package-dbs: []

packages:
- '.'
- core
- update
- infra
- db
- lrc

- location:
    git: https://github.com/serokell/time-units.git
    commit: 6c3747c1ac794f952de996dd7ba8a2f6d63bf132
  extra-dep: true
- location:
    git: https://github.com/serokell/acid-state.git
    commit: 95fce1dbada62020a0b2d6aa2dd7e88eadd7214b
  extra-dep: true
- location:
    git: https://github.com/serokell/kademlia.git
    commit: 21df94f41008f82ee023e8e0324c7e4a82c4fef2
  extra-dep: true
- location:
    git: https://github.com/input-output-hk/plutus-prototype
    commit: e2e2711e6978002279b4d7c49cab1aff47a2fd43
  extra-dep: true
- location:
    git: https://github.com/serokell/rocksdb-haskell.git
    commit: 4dfd8d61263d78a91168e86e8005eb9b7069389e
  extra-dep: true
- location:
    git: https://github.com/thoughtpolice/hs-ed25519
    # We're waiting on next release
    commit: 57adb970e198a9b377769ab46e776ec29f19cff6
  extra-dep: true
- location:
    git: https://github.com/input-output-hk/cardano-report-server.git
    commit: 424e4ecacdf038a01542025dd1296bd272ce770d
  extra-dep: true
- location:
    git: https://github.com/serokell/time-warp-nt.git
    commit: 22f8f3913bad6cc229b3c6e348ef8457e5a55b47
  extra-dep: true
# These two are needed for time-warp-nt
- location:
    git: https://github.com/serokell/network-transport-tcp
<<<<<<< HEAD
    commit: 83aa8748f613e5309653c925fff43693b4f0c618
=======
    commit: a6c04c35f3a1d786bc5e57fd04cf3e2a043179f3
>>>>>>> 26b24d7b
  extra-dep: true
- location:
    git: https://github.com/serokell/network-transport
    commit: f2321a103f53f51d36c99383132e3ffa3ef1c401
  extra-dep: true
- location:
    git: https://github.com/input-output-hk/cardano-crypto
    commit: 838b064d8a59286142aa2fe14434fe7601896ddb
  extra-dep: true
# We're using forked version of 'swagger2' package because of bug in haddock package.
# Now we don't build Haddock-docs for this 'swagger2' package, and when that bug will
# be fixed, we'll back to Hackage-version.
- location:
    git: https://github.com/serokell/swagger2
    commit: 6cc2063e1c8da9e701f3ac95549b8a33be9605de
  extra-dep: true
#- location:
#    git: https://github.com/haskell-crypto/cryptonite.git
#    commit: 2932df9e243aa7ae7eb2b25d7c60fa77a30c6fb5
#  extra-dep: true

nix:
  shell-file: shell.nix

extra-deps:
- foundation-0.0.8
- memory-0.14.5
- universum-0.3
- time-units-1.0.0
- serokell-util-0.1.5.0
- pvss-0.1
- base58-bytestring-0.1.0
- log-warper-1.1.1
- concurrent-extra-0.7.0.10       # not yet in lts-8
- derive-2.6.2
- binary-0.8.5.1
- purescript-bridge-0.8.0.1
<<<<<<< HEAD
- foundation-0.0.8
- memory-0.14.5
=======
>>>>>>> 26b24d7b
- cryptonite-0.23
- directory-1.3.1.0               # https://github.com/malcolmwallace/cpphs/issues/8
- servant-0.10                    # servant-multipart supports version servant-10 only
- servant-server-0.10             # so it triggers another dependencies to be v10
- servant-swagger-1.1.2.1
- servant-docs-0.10
- servant-multipart-0.10

# This is for CI to pass --fast to all dependencies
apply-ghc-options: everything

# If you find it too restrictive, you can use `util-scripts/build.sh' script
ghc-options:
  cardano-sl-core:   -Werror
  cardano-sl-db:     -Werror
  cardano-sl-infra:  -Werror
  cardano-sl-lrc:    -Werror
  cardano-sl-update: -Werror
  cardano-sl:        -Werror<|MERGE_RESOLUTION|>--- conflicted
+++ resolved
@@ -48,11 +48,7 @@
 # These two are needed for time-warp-nt
 - location:
     git: https://github.com/serokell/network-transport-tcp
-<<<<<<< HEAD
     commit: 83aa8748f613e5309653c925fff43693b4f0c618
-=======
-    commit: a6c04c35f3a1d786bc5e57fd04cf3e2a043179f3
->>>>>>> 26b24d7b
   extra-dep: true
 - location:
     git: https://github.com/serokell/network-transport
@@ -90,11 +86,6 @@
 - derive-2.6.2
 - binary-0.8.5.1
 - purescript-bridge-0.8.0.1
-<<<<<<< HEAD
-- foundation-0.0.8
-- memory-0.14.5
-=======
->>>>>>> 26b24d7b
 - cryptonite-0.23
 - directory-1.3.1.0               # https://github.com/malcolmwallace/cpphs/issues/8
 - servant-0.10                    # servant-multipart supports version servant-10 only
