--- conflicted
+++ resolved
@@ -54,10 +54,6 @@
                                tmShares, verifyAndApplySscPayload, pureTossWithEnvTrace)
 import           Pos.Ssc.Types (SscGlobalState, SscLocalData (..), ldEpoch, ldModifier, ldSize,
                                 sscGlobal, sscLocal)
-<<<<<<< HEAD
-import           Pos.Util.Log (WithLogger)
-=======
->>>>>>> 8ddb23a3
 import           Pos.Util.Trace (Trace, natTrace)
 import           Pos.Util.Trace.Unstructured (LogItem, logWarning)
 import           Pos.Util.Trace.Writer (writerTrace)
