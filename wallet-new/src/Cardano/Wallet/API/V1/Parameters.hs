{-# OPTIONS_GHC -fno-warn-orphans  #-}
{-# OPTIONS_GHC -fno-warn-missing-methods #-}

module Cardano.Wallet.API.V1.Parameters where

import           Universum

import           Formatting (sformat)
import           Serokell.Util.ANSI (Color (..), colorizeDull)
import           Servant
import           Servant.Client

import           Cardano.Wallet.API.Request (RequestParams (..))
import           Cardano.Wallet.API.Request.Pagination (Page (..),
                     PaginationParams (..), PerPage (..))
import           Cardano.Wallet.API.Types (DQueryParam, mapRouter)
<<<<<<< HEAD
import           Pos.Util.Log.LogSafe (buildSafe)
import           Pos.Util.Servant (HasLoggingServer (..), LoggingApiRec, addParamLogInfo)
=======
import           Pos.Infra.Util.LogSafe (buildSafe)
import           Pos.Util.Servant (HasLoggingServer (..), LoggingApiRec,
                     addParamLogInfo)
>>>>>>> 961874f7


-- | Unpacked pagination parameters.
type WithWalletRequestParams c =
       DQueryParam "page"     Page
    :> DQueryParam "per_page" PerPage
    :> c

-- | Stub datatype which is used as special API argument specifier for
-- grouped pagination parameters.
data WalletRequestParams

instance HasServer subApi ctx =>
         HasServer (WalletRequestParams :> subApi) ctx where
    type ServerT (WalletRequestParams :> subApi) m =
        RequestParams -> ServerT subApi m
    route =
        mapRouter @(WithWalletRequestParams subApi) route $
        \f ppPage ppPerPage -> f $ RequestParams {
              rpPaginationParams = PaginationParams ppPage ppPerPage
            }
    hoistServerWithContext _ ct hoist' s = hoistServerWithContext (Proxy @subApi) ct hoist' . s

instance HasLoggingServer config subApi ctx =>
         HasLoggingServer config (WalletRequestParams :> subApi) ctx where
    routeWithLog =
        mapRouter @(WalletRequestParams :> LoggingApiRec config subApi) route $
            \(paramsInfo, f) requestParams ->
            (updateParamsInfo requestParams paramsInfo, f requestParams)
      where
        updateParamsInfo requestParams =
            addParamLogInfo $ \sl ->
                colorizeDull White $ sformat (buildSafe sl) requestParams

instance HasClient m subApi => HasClient m (WalletRequestParams :> subApi) where
    type Client m (WalletRequestParams :> subApi) = Maybe Page -> Maybe PerPage -> Client m subApi
    clientWithRoute proxyM _ =
        clientWithRoute proxyM (Proxy :: Proxy (QueryParam "page" Page :> QueryParam "per_page" PerPage :> subApi))<|MERGE_RESOLUTION|>--- conflicted
+++ resolved
@@ -14,14 +14,10 @@
 import           Cardano.Wallet.API.Request.Pagination (Page (..),
                      PaginationParams (..), PerPage (..))
 import           Cardano.Wallet.API.Types (DQueryParam, mapRouter)
-<<<<<<< HEAD
+
 import           Pos.Util.Log.LogSafe (buildSafe)
-import           Pos.Util.Servant (HasLoggingServer (..), LoggingApiRec, addParamLogInfo)
-=======
-import           Pos.Infra.Util.LogSafe (buildSafe)
 import           Pos.Util.Servant (HasLoggingServer (..), LoggingApiRec,
                      addParamLogInfo)
->>>>>>> 961874f7
 
 
 -- | Unpacked pagination parameters.
