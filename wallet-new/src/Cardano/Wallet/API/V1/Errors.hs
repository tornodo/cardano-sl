--- conflicted
+++ resolved
@@ -72,50 +72,12 @@
 
 -- TODO: generate `Arbitrary` instance with TH too?
 instance Arbitrary WalletError where
-<<<<<<< HEAD
-    arbitrary = oneof
-        [ NotEnoughMoney <$> arbitrary
-        , OutputIsRedeem <$> pure "address"
-        , SomeOtherError <$> pure "blah" <*> arbitrary
-        , MigrationFailed <$> pure "migration"
-        , JSONValidationFailed <$> pure "Expected String, found Null."
-        , UnkownError <$> pure "unknown"
-        , pure WalletNotFound
-        ]
-=======
     arbitrary = oneof (map pure sample)
->>>>>>> f5f3ea1c
 
 --
 -- Helpers
 --
 
-<<<<<<< HEAD
--- | List of all existing error tags. Populates automatically
-allErrorsList :: [Text]
-allErrorsList = gconsNames (Proxy :: Proxy WalletError)
-
--- | Function which determines which HTTP error corresponds to each
--- `WalletError`.
--- Note: current choices of particular errors are debatable
-walletHTTPError :: WalletError -> ServantErr
-walletHTTPError NotEnoughMoney{}       = err403 -- <https://httpstatuses.com/403 403> Forbidden
-walletHTTPError OutputIsRedeem{}       = err403
-walletHTTPError SomeOtherError{}       = err418 -- <https://httpstatuses.com/418 418> I'm a teapot
-walletHTTPError MigrationFailed{}      = err422 -- <https://httpstatuses.com/422 422> Unprocessable Entity
-walletHTTPError JSONValidationFailed{} = err400 -- <https://httpstatuses.com/400 400> Bad Request
-walletHTTPError UnkownError{}         = err400 -- <https://httpstatuses.com/400 400> Bad Request
-walletHTTPError WalletNotFound         = err404 -- <https://httpstatuses.com/404 404> NotFound
-
--- | "Hoist" the given 'Wallet' error into a 'ServantError',
--- returning as the response body the encoded JSON representation
--- of the error.
-toError :: WalletError -> ServantErr
-toError we = let err@ServantErr{..} = walletHTTPError we in
-    err { errBody = encode we
-        , errHeaders = applicationJson : errHeaders
-        }
-=======
 type ErrorName = Text
 type ErrorCode = Int
 type ErrorExample = Value
@@ -129,6 +91,7 @@
   , SomeOtherError "foo" 14
   , MigrationFailed "migration"
   , JSONValidationFailed "Expected String, found Null."
+  , UnkownError "unknown"
   , WalletNotFound
   ]
 
@@ -142,6 +105,7 @@
     SomeOtherError{}       -> mkServantErr err418 err
     MigrationFailed{}      -> mkServantErr err422 err
     JSONValidationFailed{} -> mkServantErr err400 err
+    UnkownError{}          -> mkServantErr err400 err
     WalletNotFound{}       -> mkServantErr err404 err
   where
     mkServantErr serr@ServantErr{..} werr = serr
@@ -149,7 +113,6 @@
       , errHeaders = applicationJson : errHeaders
       }
 
->>>>>>> f5f3ea1c
 
 -- | Generates the @Content-Type: application/json@ 'HTTP.Header'.
 applicationJson :: HTTP.Header
