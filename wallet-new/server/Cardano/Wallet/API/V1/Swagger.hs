--- conflicted
+++ resolved
@@ -521,15 +521,10 @@
     })
   & info.license ?~ ("MIT" & url ?~ URL "http://mit.com")
   where
-<<<<<<< HEAD
-    makeRow err = [surroundedBy "_" err, "-", "-"]
+    makeRow err = [surroundedBy "`" err, "-", "-"]
     surroundedBy wrap context = wrap <> context <> wrap
 
 -- | We store actual swagger spec at this location
 -- (counting from the root of the project).
 specFile :: FilePath
-specFile = "wallet-new/spec/swagger.json"
-=======
-    makeRow err = [surroundedBy "`" err, "-", "-"]
-    surroundedBy wrap context = wrap <> context <> wrap
->>>>>>> 00293c51
+specFile = "wallet-new/spec/swagger.json"