{-# LANGUAGE DataKinds    #-}
{-# LANGUAGE PolyKinds    #-}
{-# LANGUAGE TypeFamilies #-}

module Pos.Client.KeyStorage
       ( MonadKeysRead (..)
       , MonadKeys (..)
       , getSecretDefault
       , modifySecretPureDefault
       , modifySecretDefault

       --, getPrimaryKey
       , getSecretKeys
       , getSecretKeysPlain
       , addSecretKey
       , deleteAllSecretKeys
       , deleteSecretKeyBy
       --, newSecretKey
       , KeyData
       , KeyError (..)
       , AllUserSecrets (..)
<<<<<<< HEAD
       --, keyDataFromFile
=======
>>>>>>> e7c309bd
       ) where

import           Universum

import qualified Control.Concurrent.STM as STM
import           Control.Lens ((<%=), (<>~))
import           Serokell.Util (modifyTVarS)

<<<<<<< HEAD
import           Pos.Crypto (EncryptedSecretKey, hash)
--import           Pos.Crypto (EncryptedSecretKey, PassPhrase, SecretKey, hash,
--                     runSecureRandom, safeKeyGen)
import           Pos.Util.UserSecret (HasUserSecret (..), UserSecret,
                     usKeys, writeUserSecret)
=======
import           Pos.Crypto (EncryptedSecretKey, PassPhrase, SecretKey, hash,
                     runSecureRandom, safeKeyGen)
import           Pos.Util.UserSecret (HasUserSecret (..), UserSecret, usKeys,
                     usPrimKey, writeUserSecret)

import qualified Pos.Util.Log as Log
>>>>>>> e7c309bd


type KeyData = TVar UserSecret

----------------------------------------------------------------------
-- MonadKeys class and default functions
----------------------------------------------------------------------

class Monad m => MonadKeysRead m where
    getSecret :: m UserSecret

class MonadKeysRead m => MonadKeys m where
    modifySecret :: (UserSecret -> UserSecret) -> m ()

type HasKeysContext ctx m =
    ( MonadReader ctx m
    , HasUserSecret ctx
    , MonadIO m
    )

getSecretDefault :: HasKeysContext ctx m => m UserSecret
getSecretDefault = view userSecret >>= atomically . STM.readTVar

modifySecretPureDefault :: HasKeysContext ctx m => (UserSecret -> UserSecret) -> m ()
modifySecretPureDefault f = do
    us <- view userSecret
    void $ atomically $ modifyTVarS us (identity <%= f)

modifySecretDefault :: HasKeysContext ctx m => (UserSecret -> UserSecret) -> m ()
modifySecretDefault f = do
    us <- view userSecret
    new <- atomically $ modifyTVarS us (identity <%= f)
    writeUserSecret new

----------------------------------------------------------------------
-- Helpers
----------------------------------------------------------------------
{-
getPrimaryKey :: MonadKeysRead m => m (Maybe SecretKey)
getPrimaryKey = view usPrimKey <$> getSecret
-}

newtype AllUserSecrets = AllUserSecrets
    { getAllUserSecrets :: [EncryptedSecretKey]
    } deriving (Container)

getSecretKeys :: MonadKeysRead m => m AllUserSecrets
getSecretKeys = AllUserSecrets . view usKeys <$> getSecret

getSecretKeysPlain :: MonadKeysRead m => m [EncryptedSecretKey]
getSecretKeysPlain = view usKeys <$> getSecret

addSecretKey :: MonadKeys m => EncryptedSecretKey -> m ()
addSecretKey sk = modifySecret $ \us ->
    if view usKeys us `containsKey` sk
    then us
    else us & usKeys <>~ [sk]

deleteAllSecretKeys :: MonadKeys m => m ()
deleteAllSecretKeys = modifySecret (usKeys .~ [])

deleteSecretKeyBy :: MonadKeys m => (EncryptedSecretKey -> Bool) -> m ()
deleteSecretKeyBy predicate = modifySecret (usKeys %~ filter (not . predicate))

-- | Helper for generating a new secret key
{-
newSecretKey :: (MonadIO m, MonadKeys m) => PassPhrase -> m EncryptedSecretKey
newSecretKey pp = do
    (_, sk) <- liftIO $ runSecureRandom $ safeKeyGen pp
    addSecretKey sk
    pure sk
-}
------------------------------------------------------------------------
-- Common functions
------------------------------------------------------------------------

containsKey :: [EncryptedSecretKey] -> EncryptedSecretKey -> Bool
containsKey ls k = hash k `elem` map hash ls

<<<<<<< HEAD
{-
keyDataFromFile :: (MonadIO m) => TraceNamed m -> FilePath -> m KeyData
keyDataFromFile logTrace fp = peekUserSecret logTrace fp >>= liftIO . STM.newTVarIO
-}

=======
>>>>>>> e7c309bd
data KeyError =
    PrimaryKey !Text -- ^ Failed attempt to delete primary key
    deriving (Show)

instance Exception KeyError<|MERGE_RESOLUTION|>--- conflicted
+++ resolved
@@ -19,10 +19,6 @@
        , KeyData
        , KeyError (..)
        , AllUserSecrets (..)
-<<<<<<< HEAD
-       --, keyDataFromFile
-=======
->>>>>>> e7c309bd
        ) where
 
 import           Universum
@@ -31,20 +27,10 @@
 import           Control.Lens ((<%=), (<>~))
 import           Serokell.Util (modifyTVarS)
 
-<<<<<<< HEAD
-import           Pos.Crypto (EncryptedSecretKey, hash)
---import           Pos.Crypto (EncryptedSecretKey, PassPhrase, SecretKey, hash,
---                     runSecureRandom, safeKeyGen)
-import           Pos.Util.UserSecret (HasUserSecret (..), UserSecret,
-                     usKeys, writeUserSecret)
-=======
 import           Pos.Crypto (EncryptedSecretKey, PassPhrase, SecretKey, hash,
                      runSecureRandom, safeKeyGen)
 import           Pos.Util.UserSecret (HasUserSecret (..), UserSecret, usKeys,
                      usPrimKey, writeUserSecret)
-
-import qualified Pos.Util.Log as Log
->>>>>>> e7c309bd
 
 
 type KeyData = TVar UserSecret
@@ -124,14 +110,6 @@
 containsKey :: [EncryptedSecretKey] -> EncryptedSecretKey -> Bool
 containsKey ls k = hash k `elem` map hash ls
 
-<<<<<<< HEAD
-{-
-keyDataFromFile :: (MonadIO m) => TraceNamed m -> FilePath -> m KeyData
-keyDataFromFile logTrace fp = peekUserSecret logTrace fp >>= liftIO . STM.newTVarIO
--}
-
-=======
->>>>>>> e7c309bd
 data KeyError =
     PrimaryKey !Text -- ^ Failed attempt to delete primary key
     deriving (Show)
