-- | Functions for operating with messages of update system

{-# LANGUAGE RankNTypes #-}

module Pos.Client.Update.Network
       ( submitVote
       , submitUpdateProposal
       ) where

import           Universum

import           Formatting (sformat, (%))

import           Pos.Communication.Message ()
import           Pos.Crypto (ProtocolMagic, SafeSigner, hash, hashHexF)
import           Pos.Infra.Diffusion.Types (Diffusion)
<<<<<<< HEAD
import qualified Pos.Infra.Diffusion.Types as Diffusion (Diffusion (sendUpdateProposal, sendVote))
import           Pos.Update (UpId, UpdateProposal, UpdateVote (..), mkUpdateVoteSafe)
import           Pos.Util.Log (logInfo)
=======
import qualified Pos.Infra.Diffusion.Types as Diffusion
                     (Diffusion (sendUpdateProposal, sendVote))
import           Pos.Update (UpId, UpdateProposal, UpdateVote (..),
                     mkUpdateVoteSafe)
>>>>>>> 961874f7
import           Pos.WorkMode.Class (MinWorkMode)

-- | Send UpdateVote to given addresses
submitVote
    :: Diffusion m
    -> UpdateVote
    -> m ()
submitVote diffusion = Diffusion.sendVote diffusion

-- | Send UpdateProposal with one positive vote to given addresses
submitUpdateProposal
    :: (MinWorkMode m)
    => ProtocolMagic
    -> Diffusion m
    -> [SafeSigner]
    -> UpdateProposal
    -> m ()
submitUpdateProposal pm diffusion ss prop = do
    let upid  = hash prop
    let votes = [mkUpdateVoteSafe pm signer upid True | signer <- ss]
    sendUpdateProposal diffusion upid prop votes

-- Send UpdateProposal to given address.
sendUpdateProposal
    :: MinWorkMode m
    => Diffusion m
    -> UpId
    -> UpdateProposal
    -> [UpdateVote]
    -> m ()
sendUpdateProposal diffusion upid proposal votes = do
    logInfo $ sformat ("Announcing proposal with id "%hashHexF) upid
    Diffusion.sendUpdateProposal diffusion upid proposal votes<|MERGE_RESOLUTION|>--- conflicted
+++ resolved
@@ -14,16 +14,11 @@
 import           Pos.Communication.Message ()
 import           Pos.Crypto (ProtocolMagic, SafeSigner, hash, hashHexF)
 import           Pos.Infra.Diffusion.Types (Diffusion)
-<<<<<<< HEAD
-import qualified Pos.Infra.Diffusion.Types as Diffusion (Diffusion (sendUpdateProposal, sendVote))
-import           Pos.Update (UpId, UpdateProposal, UpdateVote (..), mkUpdateVoteSafe)
-import           Pos.Util.Log (logInfo)
-=======
 import qualified Pos.Infra.Diffusion.Types as Diffusion
                      (Diffusion (sendUpdateProposal, sendVote))
 import           Pos.Update (UpId, UpdateProposal, UpdateVote (..),
                      mkUpdateVoteSafe)
->>>>>>> 961874f7
+import           Pos.Util.Log (logInfo)
 import           Pos.WorkMode.Class (MinWorkMode)
 
 -- | Send UpdateVote to given addresses
