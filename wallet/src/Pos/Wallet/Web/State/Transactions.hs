{-# LANGUAGE RankNTypes #-}
-- | This module contains higher level transctions atop of
--   'Post.Wallet.Web.State.Storage'. These are defined as
--   specific (named) functions in order to generate acidic
--   guarantees for them.
module Pos.Wallet.Web.State.Transactions
    ( createAccountWithAddress
    , createAccountWithAddress2
    , removeWallet2
    , applyModifierToWallet
    , applyModifierToWallet2
    , rollbackModifierFromWallet
    , rollbackModifierFromWallet2
    )
    where

import           Universum hiding (for_)

import           Data.Foldable (for_)
import qualified Data.HashMap.Strict as HM
import qualified Data.Map as M
import           Pos.Client.Txp.History (TxHistoryEntry)
import           Pos.Core (Address, ChainDifficulty, ProtocolConstants)
import           Pos.Core.Common (HeaderHash)
import           Pos.Txp (TxId, UtxoModifier)
import           Pos.Util.Servant (encodeCType)
import           Pos.Wallet.Web.ClientTypes (AccountId (..), CAccountMeta, CId, CTxId, CTxMeta, CWAddressMeta, Wal)
import           Pos.Wallet.Web.Pending.Types (PtxCondition)
import           Pos.Wallet.Web.State.Storage (Update)
import qualified Pos.Wallet.Web.State.Storage as WS

-- | Legacy version of `createAccountWithAddress2`.
createAccountWithAddress
    :: AccountId
    -> CAccountMeta
    -> CWAddressMeta
    -> Update ()
createAccountWithAddress accId accMeta addrMeta = do
    WS.createAccount accId accMeta
    WS.addWAddress addrMeta

-- | Create an account with an address.
createAccountWithAddress2
    :: AccountId
    -> CAccountMeta
    -> WS.WAddressMeta
    -> Update ()
createAccountWithAddress2 accId accMeta addrMeta = do
    WS.createAccount accId accMeta
    WS.addWAddress2 addrMeta

-- | Delete a wallet (and all associated data).
--   Compared to the low-level 'removeWallet', this function:
--   - Removes all accounts associated with the wallet.
--   - Removes transaction metadata.
--   - Removes the history cache.
removeWallet2
    :: CId Wal
    -> Update ()
removeWallet2 walId = do
    accIds <- filter ((== walId) . aiWId) . HM.keys <$> use WS.wsAccountInfos
    for_ accIds WS.removeAccount
    WS.removeWallet walId
    WS.removeTxMetas walId
    WS.removeHistoryCache walId

{-# ANN module ("HLint: ignore Reduce duplication" :: Text) #-}
-- | Unlike 'applyModifierToWallet', this function doesn't assume we want to blindly
-- update the 'WalletStorage' with all the information passed, but only with the ones
-- relevant to the 'WalletSyncState'.
applyModifierToWallet2
    :: CId Wal
    -> [WS.WAddressMeta] -- ^ Wallet addresses to add
    -> [(WS.CustomAddressType, [(Address, HeaderHash)])] -- ^ Custom addresses to add
    -> UtxoModifier
    -> [(CTxId, CTxMeta)] -- ^ Transaction metadata to add
    -> Map TxId TxHistoryEntry -- ^ Entries for the history cache
    -> [(TxId, PtxCondition)] -- ^ PTX Conditions
    -> ChainDifficulty
    -- ^ The current depth of the blockchain.
    -> WS.WalletSyncState -- ^ New 'WalletSyncState'
    -> Update ()
applyModifierToWallet2 walId wAddrs custAddrs utxoMod
                      txMetas historyEntries ptxConditions
                      currentBlockchainDepth syncState = do
    case syncState of
        (WS.RestoringFrom rhh newSyncTip) -> do
            for_ wAddrs WS.addWAddress2
            for_ custAddrs $ \(cat, addrs) ->
<<<<<<< HEAD
                for_ addrs $ \(addr, hash) ->
                               WS.addCustomAddress cat (WS.WAddrId addr, hash)
=======
                for_ addrs $ WS.addCustomAddress2 cat
>>>>>>> e3b6e01a
            -- Allow the transactions to influence the 'UTXO' and the balance only
            -- if we are looking at transactions happened _after_ the point where we
            -- originally restored this wallet.
            when (currentBlockchainDepth > WS.getRestorationBlockDepth rhh) $
                WS.updateWalletBalancesAndUtxo utxoMod
            for_ txMetas $ uncurry $ WS.addOnlyNewTxMeta walId
            WS.insertIntoHistoryCache walId historyEntries
            for_ ptxConditions $ uncurry $ WS.setPtxCondition walId
            WS.setWalletRestorationSyncTip walId rhh newSyncTip
        (WS.SyncedWith newSyncTip) ->
            applyModifierToWallet walId wAddrs custAddrs utxoMod txMetas historyEntries ptxConditions newSyncTip
        -- A wallet should never be in a "NotSynced" state when we call this
        -- function, because:
        -- 1. When creating a new wallet (cfr. Pos.Wallet.Web.Methods.Restore.newWallet)
        --    we immediately set its syncTip appropriately.
        -- 2. When we restore from seed (or backup), we eventually call
        --    Pos.Wallet.Web.Tracking.Restore.restoreWallet, which actively sets
        --    the wallet restoration sync tip correctly.
        --
        -- Therefore, it's actually an invariant violation to even end up in
        -- this branch of the pattern match, and we call out this mistake
        -- explicitly.
        WS.NotSynced -> let msg = "applyModifierToWallet2: invariant violated! "
                               <> "applied modifier to a 'NotSynced' wallet."
                        in error msg

-- | Apply some set of modifiers to a wallet.
--   TODO Find out the significance of this set of modifiers and document.
applyModifierToWallet
    :: CId Wal
    -> [WS.WAddressMeta] -- ^ Wallet addresses to add
    -> [(WS.CustomAddressType, [(Address, HeaderHash)])] -- ^ Custom addresses to add
    -> UtxoModifier
    -> [(CTxId, CTxMeta)] -- ^ Transaction metadata to add
    -> Map TxId TxHistoryEntry -- ^ Entries for the history cache
    -> [(TxId, PtxCondition)] -- ^ PTX Conditions
    -> HeaderHash -- ^ New sync tip
    -> Update ()
applyModifierToWallet walId wAddrs custAddrs utxoMod
                      txMetas historyEntries ptxConditions
                      syncTip = do
    for_ wAddrs WS.addWAddress2
    for_ custAddrs $ \(cat, addrs) ->
<<<<<<< HEAD
        for_ addrs $ \(addr, hash) ->
                       WS.addCustomAddress cat (WS.WAddrId addr, hash)
=======
        for_ addrs $ WS.addCustomAddress2 cat
>>>>>>> e3b6e01a
    WS.updateWalletBalancesAndUtxo utxoMod
    for_ txMetas $ uncurry $ WS.addOnlyNewTxMeta walId
    WS.insertIntoHistoryCache walId historyEntries
    for_ ptxConditions $ uncurry $ WS.setPtxCondition walId
    WS.setWalletSyncTip walId syncTip

-- | Like 'rollbackModifierFromWallet', but it takes into account the given 'WalletSyncState'.
rollbackModifierFromWallet2
    :: ProtocolConstants -- Needed for ptxUpdateMeta
    -> CId Wal
    -> [WS.WAddressMeta] -- ^ Addresses to remove
    -> [(WS.CustomAddressType, [(Address, HeaderHash)])] -- ^ Custom addresses to remove
    -> UtxoModifier
       -- We use this odd representation because Data.Map does not get 'withoutKeys'
       -- until 5.8.1
    -> Map TxId () -- ^ Entries to remove from history cache.
    -> [(TxId, PtxCondition, WS.PtxMetaUpdate)] -- ^ Deleted PTX candidates
    -> WS.WalletSyncState -- ^ New 'WalletSyncState'
    -> Update ()
rollbackModifierFromWallet2 pc walId wAddrs custAddrs utxoMod
                            historyEntries ptxConditions
                            syncState = do
    case syncState of
        (WS.RestoringFrom rhh newSyncTip) -> do
            for_ wAddrs WS.removeWAddress2
            for_ custAddrs $ \(cat, addrs) ->
<<<<<<< HEAD
                for_ addrs $ \(addr, hash) ->
                               WS.removeCustomAddress cat (WS.WAddrId addr, hash)
=======
                for_ addrs $ WS.removeCustomAddress2 cat
>>>>>>> e3b6e01a
            WS.updateWalletBalancesAndUtxo utxoMod
            WS.removeFromHistoryCache walId historyEntries
            WS.removeWalletTxMetas walId (encodeCType <$> M.keys historyEntries)
            for_ ptxConditions $ \(txId, cond, meta) -> do
                WS.ptxUpdateMeta pc walId txId meta
                WS.setPtxCondition walId txId cond
            WS.setWalletRestorationSyncTip walId rhh newSyncTip
        (WS.SyncedWith newSyncTip) ->
            rollbackModifierFromWallet pc walId wAddrs custAddrs utxoMod
                                       historyEntries ptxConditions
                                       newSyncTip
        -- See similar comment as for 'applyModifierToWallet2'.
        WS.NotSynced -> let msg = "rollbackModifierFromWallet2: invariant violated! "
                               <> "applied modifier to a 'NotSynced' wallet."
                        in error msg

-- | Rollback some set of modifiers to a wallet.
--   TODO Find out the significance of this set of modifiers and document.
rollbackModifierFromWallet
    :: ProtocolConstants
    -> CId Wal
    -> [WS.WAddressMeta] -- ^ Addresses to remove
    -> [(WS.CustomAddressType, [(Address, HeaderHash)])] -- ^ Custom addresses to remove
    -> UtxoModifier
       -- We use this odd representation because Data.Map does not get 'withoutKeys'
       -- until 5.8.1
    -> Map TxId () -- ^ Entries to remove from history cache.
    -> [(TxId, PtxCondition, WS.PtxMetaUpdate)] -- ^ Deleted PTX candidates
    -> HeaderHash -- ^ New sync tip
    -> Update ()
rollbackModifierFromWallet pc walId wAddrs custAddrs utxoMod
                           historyEntries ptxConditions
                           syncTip = do
    for_ wAddrs WS.removeWAddress2
    for_ custAddrs $ \(cat, addrs) ->
<<<<<<< HEAD
        for_ addrs $ \(addr, hash) ->
                       WS.removeCustomAddress cat (WS.WAddrId addr, hash)
=======
        for_ addrs $ WS.removeCustomAddress2 cat
>>>>>>> e3b6e01a
    WS.updateWalletBalancesAndUtxo utxoMod
    WS.removeFromHistoryCache walId historyEntries
    WS.removeWalletTxMetas walId (encodeCType <$> M.keys historyEntries)
    for_ ptxConditions $ \(txId, cond, meta) -> do
        WS.ptxUpdateMeta pc walId txId meta
        WS.setPtxCondition walId txId cond
    WS.setWalletSyncTip walId syncTip<|MERGE_RESOLUTION|>--- conflicted
+++ resolved
@@ -87,12 +87,8 @@
         (WS.RestoringFrom rhh newSyncTip) -> do
             for_ wAddrs WS.addWAddress2
             for_ custAddrs $ \(cat, addrs) ->
-<<<<<<< HEAD
                 for_ addrs $ \(addr, hash) ->
                                WS.addCustomAddress cat (WS.WAddrId addr, hash)
-=======
-                for_ addrs $ WS.addCustomAddress2 cat
->>>>>>> e3b6e01a
             -- Allow the transactions to influence the 'UTXO' and the balance only
             -- if we are looking at transactions happened _after_ the point where we
             -- originally restored this wallet.
@@ -136,12 +132,8 @@
                       syncTip = do
     for_ wAddrs WS.addWAddress2
     for_ custAddrs $ \(cat, addrs) ->
-<<<<<<< HEAD
         for_ addrs $ \(addr, hash) ->
                        WS.addCustomAddress cat (WS.WAddrId addr, hash)
-=======
-        for_ addrs $ WS.addCustomAddress2 cat
->>>>>>> e3b6e01a
     WS.updateWalletBalancesAndUtxo utxoMod
     for_ txMetas $ uncurry $ WS.addOnlyNewTxMeta walId
     WS.insertIntoHistoryCache walId historyEntries
@@ -168,12 +160,8 @@
         (WS.RestoringFrom rhh newSyncTip) -> do
             for_ wAddrs WS.removeWAddress2
             for_ custAddrs $ \(cat, addrs) ->
-<<<<<<< HEAD
                 for_ addrs $ \(addr, hash) ->
                                WS.removeCustomAddress cat (WS.WAddrId addr, hash)
-=======
-                for_ addrs $ WS.removeCustomAddress2 cat
->>>>>>> e3b6e01a
             WS.updateWalletBalancesAndUtxo utxoMod
             WS.removeFromHistoryCache walId historyEntries
             WS.removeWalletTxMetas walId (encodeCType <$> M.keys historyEntries)
@@ -209,12 +197,8 @@
                            syncTip = do
     for_ wAddrs WS.removeWAddress2
     for_ custAddrs $ \(cat, addrs) ->
-<<<<<<< HEAD
         for_ addrs $ \(addr, hash) ->
                        WS.removeCustomAddress cat (WS.WAddrId addr, hash)
-=======
-        for_ addrs $ WS.removeCustomAddress2 cat
->>>>>>> e3b6e01a
     WS.updateWalletBalancesAndUtxo utxoMod
     WS.removeFromHistoryCache walId historyEntries
     WS.removeWalletTxMetas walId (encodeCType <$> M.keys historyEntries)
