module Pos.Wallet.Web.Backup
       ( WalletMetaBackup (..)
       , AccountMetaBackup (..)
       , WalletBackup (..)
       , TotalBackup (..)
       , currentBackupFormatVersion
       , getWalletBackup
       ) where

import           Universum

import qualified Data.HashMap.Strict as HM
import qualified Data.SemVer as V
import           Test.QuickCheck (Arbitrary (..), elements)

import           Pos.Crypto (EncryptedSecretKey)
import           Pos.Crypto.Signing.Safe (emptyPassphrase, safeKeyGen)
import           Pos.Util.Util (maybeThrow)
import           Pos.Wallet.Web.Account (AccountMode, getSKById)
import           Pos.Wallet.Web.ClientTypes (AccountId (..), CAccountMeta (..), CId,
                                             CWalletMeta (..), Wal)
<<<<<<< HEAD
import           Pos.Wallet.Web.Error (WalletError (..))
import           Pos.Wallet.Web.State (getAccountMeta, getWalletMeta)
import           Pos.Wallet.Web.Util (getWalletAccountIds)
=======
import           Pos.Wallet.Web.Error       (WalletError (..))
import           Pos.Wallet.Web.State       (WalletSnapshot, getAccountMeta, getWalletMeta)
import           Pos.Wallet.Web.Util        (getWalletAccountIds)
>>>>>>> 9c3a58e3

currentBackupFormatVersion :: V.Version
currentBackupFormatVersion = V.initial & V.major .~ 1

newtype WalletMetaBackup = WalletMetaBackup CWalletMeta deriving Show
newtype AccountMetaBackup = AccountMetaBackup CAccountMeta deriving Show

data WalletBackup = WalletBackup
    { wbSecretKey :: !EncryptedSecretKey
    , wbMeta      :: !WalletMetaBackup
    , wbAccounts  :: !(HashMap Int AccountMetaBackup)
    } deriving Show

data TotalBackup = TotalBackup WalletBackup

<<<<<<< HEAD
instance Arbitrary WalletBackup where
    arbitrary = do
        cwNameT <- arbitrary
        caNameT <- arbitrary
        wbInt   <- arbitrary
        cwAssurance <- elements [minBound .. maxBound]
        (_, esk) <- safeKeyGen emptyPassphrase
        let cwUnit = 1
            cwName = (cwNameT :: Text )
            caName = (caNameT :: Text )
            wMetaBackup = WalletMetaBackup $ CWalletMeta {..}
        return $ WalletBackup
            { wbSecretKey = esk
            , wbMeta = wMetaBackup
            , wbAccounts = HM.singleton wbInt (AccountMetaBackup CAccountMeta {..})
            }

getWalletBackup :: AccountMode ctx m => CId Wal -> m WalletBackup
getWalletBackup wId = do
    sk <- getSKById wId
    meta <- maybeThrow (InternalError "Wallet has no meta") =<<
            getWalletMeta wId
    accountIds <- getWalletAccountIds wId
    accountMetas <- forM accountIds $
        maybeThrow (InternalError "Account has no meta") <=<
        getAccountMeta
=======
getWalletBackup :: AccountMode ctx m
                => WalletSnapshot
                -> CId Wal
                -> m WalletBackup
getWalletBackup ws wId = do
    sk <- getSKById wId
    meta <- maybeThrow (InternalError "Wallet have no meta") $
            getWalletMeta ws wId
    let accountIds = getWalletAccountIds ws wId
    accountMetas <- forM accountIds $ \accid ->
        maybeThrow (InternalError "Account have no meta") $
        getAccountMeta ws accid
>>>>>>> 9c3a58e3

    let accountsMap = HM.fromList $ zip
            (map (fromInteger . fromIntegral . aiIndex) accountIds)
            (map AccountMetaBackup accountMetas)

    return WalletBackup
        { wbSecretKey = sk
        , wbMeta = WalletMetaBackup meta
        , wbAccounts = accountsMap
        }<|MERGE_RESOLUTION|>--- conflicted
+++ resolved
@@ -19,15 +19,9 @@
 import           Pos.Wallet.Web.Account (AccountMode, getSKById)
 import           Pos.Wallet.Web.ClientTypes (AccountId (..), CAccountMeta (..), CId,
                                              CWalletMeta (..), Wal)
-<<<<<<< HEAD
 import           Pos.Wallet.Web.Error (WalletError (..))
-import           Pos.Wallet.Web.State (getAccountMeta, getWalletMeta)
+import           Pos.Wallet.Web.State (WalletSnapshot, getAccountMeta, getWalletMeta)
 import           Pos.Wallet.Web.Util (getWalletAccountIds)
-=======
-import           Pos.Wallet.Web.Error       (WalletError (..))
-import           Pos.Wallet.Web.State       (WalletSnapshot, getAccountMeta, getWalletMeta)
-import           Pos.Wallet.Web.Util        (getWalletAccountIds)
->>>>>>> 9c3a58e3
 
 currentBackupFormatVersion :: V.Version
 currentBackupFormatVersion = V.initial & V.major .~ 1
@@ -43,7 +37,6 @@
 
 data TotalBackup = TotalBackup WalletBackup
 
-<<<<<<< HEAD
 instance Arbitrary WalletBackup where
     arbitrary = do
         cwNameT <- arbitrary
@@ -61,16 +54,6 @@
             , wbAccounts = HM.singleton wbInt (AccountMetaBackup CAccountMeta {..})
             }
 
-getWalletBackup :: AccountMode ctx m => CId Wal -> m WalletBackup
-getWalletBackup wId = do
-    sk <- getSKById wId
-    meta <- maybeThrow (InternalError "Wallet has no meta") =<<
-            getWalletMeta wId
-    accountIds <- getWalletAccountIds wId
-    accountMetas <- forM accountIds $
-        maybeThrow (InternalError "Account has no meta") <=<
-        getAccountMeta
-=======
 getWalletBackup :: AccountMode ctx m
                 => WalletSnapshot
                 -> CId Wal
@@ -83,7 +66,6 @@
     accountMetas <- forM accountIds $ \accid ->
         maybeThrow (InternalError "Account have no meta") $
         getAccountMeta ws accid
->>>>>>> 9c3a58e3
 
     let accountsMap = HM.fromList $ zip
             (map (fromInteger . fromIntegral . aiIndex) accountIds)
