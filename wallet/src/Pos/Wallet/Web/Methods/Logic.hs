{-# LANGUAGE TypeFamilies #-}

-- | Wallets, accounts and addresses management logic

module Pos.Wallet.Web.Methods.Logic
       ( MonadWalletLogic
       , MonadWalletLogicRead

       , getWallet
       , getWallets
       , getAccount
       , getAccounts

       , createWalletSafe
       , newAccount
       , newAccountIncludeUnready
       , newAddress
       , newAddress_
       , markWalletReady

       , deleteWallet
       , deleteAccount

       , updateWallet
       , updateAccount
       , changeWalletPassphrase
       ) where

import           Universum

<<<<<<< HEAD
import           Crypto.Random (MonadRandom)
import qualified Data.HashMap.Strict as HM
import qualified Data.Set as S
import           Data.Time.Clock.POSIX (getPOSIXTime)
import           Formatting (build, sformat, (%))
import           Servant.API.ContentTypes (NoContent (..))
import           System.Wlog (WithLogger)

import           Pos.Client.KeyStorage (MonadKeys (..), MonadKeysRead, addSecretKey,
                                        deleteSecretKeyBy)
import           Pos.Core (Address, Coin, mkCoin, sumCoins, unsafeIntegerToCoin)
import           Pos.Core.Configuration (HasConfiguration)
import           Pos.Crypto (PassPhrase, changeEncPassphrase, checkPassMatches, emptyPassphrase)
import           Pos.Slotting (MonadSlots)
import           Pos.Txp (GenericTxpLocalData, MonadTxpMem, TxAux, TxId, UndoMap,
                          applyUtxoModToAddrCoinMap, getLocalTxs, getLocalUndos, withTxpLocalData)
import           Pos.Util (maybeThrow)
import qualified Pos.Util.Modifier as MM
import           Pos.Util.Servant (encodeCType)
import           Pos.Wallet.Aeson ()
import           Pos.Wallet.WalletMode (WalletMempoolExt)
import           Pos.Wallet.Web.Account (AddrGenSeed, findKey, genUniqueAccountId, genUniqueAddress,
                                         getSKById)
import           Pos.Wallet.Web.ClientTypes (AccountId (..), CAccount (..), CAccountInit (..),
                                             CAccountMeta (..), CAddress (..), CCoin, CId,
                                             CWAddressMeta (..), CWallet (..), CWalletMeta (..),
                                             Wal, addrMetaToAccount, encToCId, mkCCoin)
import           Pos.Wallet.Web.Error (WalletError (..))
import           Pos.Wallet.Web.Methods.Misc (MonadConvertToAddr, convertCIdTOAddr)
import           Pos.Wallet.Web.State (AddressInfo (..), AddressLookupMode (Existing),
                                       CustomAddressType (ChangeAddr, UsedAddr), WalletDbReader,
                                       WalletSnapshot, addWAddress, askWalletDB, askWalletSnapshot,
                                       createAccountWithAddress, createWallet, doesAccountExist,
                                       getAccountIds, getWalletAddresses, getWalletBalancesAndUtxo,
                                       getWalletMetaIncludeUnready, getWalletPassLU,
                                       getWalletSnapshot, isCustomAddress, removeAccount,
                                       removeWallet, setAccountMeta, setWalletMeta, setWalletPassLU,
                                       setWalletReady)
import           Pos.Wallet.Web.Tracking (BlockLockMode, CAccModifier (..), CachedCAccModifier,
                                          sortedInsertions, txMempoolToModifier)
import           Pos.Wallet.Web.Util (decodeCTypeOrFail, getAccountAddrsOrThrow,
                                      getAccountMetaOrThrow, getWalletAccountIds)

type MonadWalletLogicRead ctx m =
    ( MonadIO m
    , MonadThrow m
    , WithLogger m
    , MonadRandom m
    , MonadSlots ctx m
    , MonadKeysRead m
    , MonadTxpMem WalletMempoolExt ctx m
    , MonadConvertToAddr ctx m
    , BlockLockMode ctx m
    , HasConfiguration
    , WalletDbReader ctx m
    )

type MonadWalletLogic ctx m =
    ( MonadWalletLogicRead ctx m
    , MonadKeys m
    )
=======
import qualified Data.HashMap.Strict        as HM
import           Data.List                  (findIndex)
import qualified Data.Set                   as S
import           Data.Time.Clock.POSIX      (getPOSIXTime)
import           Formatting                 (build, sformat, (%))

import           Pos.Aeson.ClientTypes      ()
import           Pos.Aeson.WalletBackup     ()
import           Pos.Core                   (Address, Coin, mkCoin, sumCoins,
                                             unsafeIntegerToCoin)
import           Pos.Crypto                 (PassPhrase, changeEncPassphrase,
                                             checkPassMatches, emptyPassphrase)
import           Pos.Txp                    (GenericTxpLocalData, TxAux, TxId, UndoMap,
                                             applyUtxoModToAddrCoinMap, getLocalTxs,
                                             getLocalUndos, withTxpLocalData)
import           Pos.Util                   (maybeThrow)
import qualified Pos.Util.Modifier          as MM
import           Pos.Util.Servant           (encodeCType)
import           Pos.Wallet.KeyStorage      (addSecretKey, deleteSecretKey,
                                             getSecretKeysPlain)
import           Pos.Wallet.Web.Account     (AddrGenSeed, findKey, genUniqueAccountId,
                                             genUniqueAddress, getAddrIdx, getSKById)
import           Pos.Wallet.Web.ClientTypes (AccountId (..), CAccount (..),
                                             CAccountInit (..), CAccountMeta (..),
                                             CAddress (..), CId, CWallet (..),
                                             CWalletMeta (..), Wal, encToCId, mkCCoin)
import           Pos.Wallet.Web.Error       (WalletError (..))
import           Pos.Wallet.Web.Mode        (MonadWalletWebMode)
import           Pos.Wallet.Web.State       (AddressInfo (..),
                                             AddressLookupMode (Deleted, Ever, Existing),
                                             CustomAddressType (ChangeAddr, UsedAddr),
                                             HasWAddressMeta (..), WAddressMeta,
                                             WalletSnapshot, addWAddress, askWalletDB,
                                             askWalletSnapshot, createAccountWithAddress,
                                             createWallet, doesAccountExist,
                                             getAccountIds, getWalletAddresses,
                                             getWalletBalancesAndUtxo,
                                             getWalletMetaIncludeUnready, getWalletPassLU,
                                             getWalletSnapshot, isCustomAddress,
                                             removeAccount, removeWallet, setAccountMeta,
                                             setWalletMeta, setWalletPassLU, wamAccount)
import           Pos.Wallet.Web.Tracking    (CAccModifier (..), CachedCAccModifier,
                                             immModifier, sortedInsertions,
                                             txMempoolToModifier)
import           Pos.Wallet.Web.Util        (decodeCTypeOrFail, getAccountAddrsOrThrow,
                                             getAccountMetaOrThrow, getWalletAccountIds,
                                             getWalletAddrMetas)

>>>>>>> fe0549b7

----------------------------------------------------------------------------
-- Getters
----------------------------------------------------------------------------

<<<<<<< HEAD
sumCCoin :: MonadThrow m => [CCoin] -> m CCoin
sumCCoin ccoins = mkCCoin . unsafeIntegerToCoin . sumCoins <$> mapM decodeCTypeOrFail ccoins

getBalanceWithMod :: WalletSnapshot -> CachedCAccModifier -> Address -> Coin
getBalanceWithMod ws accMod addr =
    fromMaybe (mkCoin 0) .
    HM.lookup addr $
    flip applyUtxoModToAddrCoinMap balancesAndUtxo (camUtxo accMod)
  where
    balancesAndUtxo = getWalletBalancesAndUtxo ws

getWAddressBalanceWithMod
    :: MonadWalletLogicRead ctx m
    => WalletSnapshot
    -> CachedCAccModifier
    -> CWAddressMeta
    -> m Coin
getWAddressBalanceWithMod ws accMod addr =
    getBalanceWithMod ws accMod
        <$> convertCIdTOAddr (cwamId addr)

-- BE CAREFUL: this function has complexity O(number of used and change addresses)
getWAddress
    :: MonadWalletLogicRead ctx m
    => WalletSnapshot
    -> CachedCAccModifier -> CWAddressMeta -> m CAddress
getWAddress ws cachedAccModifier cAddr = do
    let aId = cwamId cAddr
    balance <- getWAddressBalanceWithMod ws cachedAccModifier cAddr

    let getFlag customType accessMod =
            let checkDB = isCustomAddress ws customType (cwamId cAddr)
                checkMempool = elem aId . map (fst . fst) . toList $
                               MM.insertions $ accessMod cachedAccModifier
             in checkDB || checkMempool
        isUsed   = getFlag UsedAddr camUsed
        isChange = getFlag ChangeAddr camChange
    return $ CAddress aId (mkCCoin balance) isUsed isChange

=======
>>>>>>> fe0549b7
getAccountMod
    :: MonadWalletLogicRead ctx m
    => WalletSnapshot
    -> CachedCAccModifier
    -> AccountId
    -> m CAccount
getAccountMod ws accMod accId = do
    dbAddrs    <- map adiWAddressMeta . sortOn adiSortingKey <$> getAccountAddrsOrThrow ws Existing accId
    let allAddrIds = gatherAddresses (camAddresses accMod) dbAddrs
        allAddrs = map (getWAddress ws accMod) allAddrIds
    balance <- mkCCoin . unsafeIntegerToCoin . sumCoins <$>
               mapM (decodeCTypeOrFail . cadAmount) allAddrs
    meta <- getAccountMetaOrThrow ws accId
    pure $ CAccount (encodeCType accId) meta allAddrs balance
  where
    gatherAddresses addrModifier dbAddrs = do
        let memAddrs = sortedInsertions addrModifier
            dbAddrsSet = S.fromList dbAddrs
            relatedMemAddrs = filter ((== accId) . view wamAccount) memAddrs
            unknownMemAddrs = filter (`S.notMember` dbAddrsSet) relatedMemAddrs
        dbAddrs <> unknownMemAddrs

getAccount :: MonadWalletLogicRead ctx m => AccountId -> m CAccount
getAccount accId = do
    ws <- askWalletSnapshot
    mps <- withTxpLocalData getMempoolSnapshot
    accMod <- txMempoolToModifier ws mps =<< findKey accId
    getAccountMod ws accMod accId

getAccountsIncludeUnready
    :: MonadWalletLogicRead ctx m
    => WalletSnapshot
    -> ([(TxId, TxAux)], UndoMap) -- ^ Transactions and UndoMap from mempool
    -> Bool -> Maybe (CId Wal) -> m [CAccount]
getAccountsIncludeUnready ws mps includeUnready mCAddr = do
    whenJust mCAddr $ \cAddr ->
      void $ maybeThrow (noWallet cAddr) $
        getWalletMetaIncludeUnready ws includeUnready cAddr
    let accIds = maybe (getAccountIds ws) (getWalletAccountIds ws) mCAddr
    let groupedAccIds = fmap reverse $ HM.fromListWith mappend $
                        accIds <&> \acc -> (aiWId acc, [acc])
    concatForM (HM.toList groupedAccIds) $ \(wid, walAccIds) -> do
      accMod <- txMempoolToModifier ws mps =<< findKey wid
      mapM (getAccountMod ws accMod) walAccIds
  where
    noWallet cAddr = RequestError $
        -- TODO No WALLET with id ...
        -- dunno whether I can fix and not break compatible w/ daedalus
        sformat ("No account with id "%build%" found") cAddr

getAccounts
    :: MonadWalletLogicRead ctx m
    => Maybe (CId Wal) -> m [CAccount]
getAccounts mCAddr = do
    ws <- askWalletSnapshot
    mps <- withTxpLocalData getMempoolSnapshot
    getAccountsIncludeUnready ws mps False mCAddr

getWalletIncludeUnready :: MonadWalletLogicRead ctx m
                        => WalletSnapshot
                        -> ([(TxId, TxAux)], UndoMap) -- ^ Transactions and UndoMap from mempool
                        -> Bool -> CId Wal -> m CWallet
getWalletIncludeUnready ws mps includeUnready cAddr = do
    meta       <- maybeThrow noWallet $ getWalletMetaIncludeUnready ws includeUnready cAddr
    accounts   <- getAccountsIncludeUnready ws mps includeUnready (Just cAddr)
    let accountsNum = length accounts
    accMod     <- txMempoolToModifier ws mps =<< findKey cAddr
    balance    <- computeBalance accMod
    hasPass    <- isNothing . checkPassMatches emptyPassphrase <$> getSKById cAddr
    passLU     <- maybeThrow noWallet (getWalletPassLU ws cAddr)
    pure $ CWallet cAddr meta accountsNum balance hasPass passLU
  where
    computeBalance accMod = do
        let waddrIds = getWalletWAddrsWithMod ws Existing accMod cAddr
        let addrIds = map (view wamAddress) waddrIds
        let coins = getBalancesWithMod ws accMod addrIds
        pure . mkCCoin . unsafeIntegerToCoin . sumCoins $ coins

    noWallet = RequestError $
        sformat ("No wallet with address "%build%" found") cAddr

getWallet :: MonadWalletLogicRead ctx m => CId Wal -> m CWallet
getWallet wid = do
    ws <- askWalletSnapshot
    mps <- withTxpLocalData getMempoolSnapshot
    getWalletIncludeUnready ws mps False wid

getWallets ::  MonadWalletLogicRead ctx m => m [CWallet]
getWallets = do
    ws <- askWalletSnapshot
    mps <- withTxpLocalData getMempoolSnapshot
    mapM (getWalletIncludeUnready ws mps False) (getWalletAddresses ws)

----------------------------------------------------------------------------
-- Creators
----------------------------------------------------------------------------

newAddress_
    :: MonadWalletLogic ctx m
    => WalletSnapshot
    -> AddrGenSeed
    -> PassPhrase
    -> AccountId
    -> m WAddressMeta
newAddress_ ws addGenSeed passphrase accId = do
    -- check whether account exists
    let parentExists = doesAccountExist ws accId
    unless parentExists $ throwM noAccount

    -- XXX Transaction
    -- Make 'newAddress' generate a unique name internally
    cAccAddr <- genUniqueAddress ws addGenSeed passphrase accId
    db <- askWalletDB
    addWAddress db cAccAddr
    return cAccAddr
  where
    noAccount =
        RequestError $ sformat ("No account with id "%build%" found") accId

newAddress
    :: MonadWalletLogic ctx m
    => AddrGenSeed
    -> PassPhrase
    -> AccountId
    -> m CAddress
newAddress addGenSeed passphrase accId = do
    mps <- withTxpLocalData getMempoolSnapshot
    ws <- askWalletSnapshot
    cwAddrMeta <- newAddress_ ws addGenSeed passphrase accId
    accMod <- txMempoolToModifier ws mps =<< findKey accId
    return $ getWAddress ws accMod cwAddrMeta

newAccountIncludeUnready
    :: MonadWalletLogic ctx m
    => Bool -> AddrGenSeed -> PassPhrase -> CAccountInit -> m CAccount
newAccountIncludeUnready includeUnready addGenSeed passphrase CAccountInit {..} = do
    mps <- withTxpLocalData getMempoolSnapshot
    db <- askWalletDB
    ws <- getWalletSnapshot db
    -- TODO nclarke We read the mempool at this point to be consistent with the previous
    -- behaviour, but we may want to consider whether we should read it _after_ the
    -- account is created, since it's not used until we call 'getAccountMod'
    accMod <- txMempoolToModifier ws mps =<< findKey caInitWId
    -- check wallet exists
    _ <- getWalletIncludeUnready ws mps includeUnready caInitWId

    cAddr <- genUniqueAccountId ws addGenSeed caInitWId
    cAddrMeta <- genUniqueAddress ws addGenSeed passphrase cAddr

    createAccountWithAddress db cAddr caInitMeta cAddrMeta

    ws' <- askWalletSnapshot

    -- Re-read DB after the update.
    getAccountMod ws' accMod cAddr

newAccount
    :: MonadWalletLogic ctx m
    => AddrGenSeed -> PassPhrase -> CAccountInit -> m CAccount
newAccount = newAccountIncludeUnready False

createWalletSafe
    :: MonadWalletLogic ctx m
    => CId Wal -> CWalletMeta -> Bool -> m CWallet
createWalletSafe cid wsMeta isReady = do
    -- Disallow duplicate wallets (including unready wallets)
    db <- askWalletDB
    ws <- getWalletSnapshot db
    mps <- withTxpLocalData getMempoolSnapshot
    let wSetExists = isJust $ getWalletMetaIncludeUnready ws True cid
    when wSetExists $
        throwM $ RequestError "Wallet with that mnemonics already exists"
    curTime <- liftIO getPOSIXTime
    createWallet db cid wsMeta isReady curTime
    -- Return the newly created wallet irrespective of whether it's ready yet
    ws' <- getWalletSnapshot db
    getWalletIncludeUnready ws' mps True cid

markWalletReady
  :: MonadWalletLogic ctx m
  => CId Wal -> Bool -> m NoContent
markWalletReady cid isReady = do
    db <- askWalletDB
    ws <- getWalletSnapshot db
    _ <- maybeThrow noWallet $ getWalletMetaIncludeUnready ws True cid
    setWalletReady db cid isReady
    return NoContent
  where
    noWallet = RequestError $
        sformat ("No wallet with that id "%build%" found") cid


----------------------------------------------------------------------------
-- Deleters
----------------------------------------------------------------------------

deleteWallet :: MonadWalletLogic ctx m => CId Wal -> m NoContent
deleteWallet wid = do
    db <- askWalletDB
    removeWallet db wid
    deleteSecretKeyBy ((== wid) . encToCId)
    return NoContent

deleteAccount :: MonadWalletLogicRead ctx m => AccountId -> m NoContent
deleteAccount accId = do
  db <- askWalletDB
  removeAccount db accId
  return NoContent

----------------------------------------------------------------------------
-- Modifiers
----------------------------------------------------------------------------

updateWallet :: MonadWalletLogic ctx m => CId Wal -> CWalletMeta -> m CWallet
updateWallet wId wMeta = do
    db <- askWalletDB
    setWalletMeta db wId wMeta
    getWallet wId

updateAccount :: MonadWalletLogic ctx m => AccountId -> CAccountMeta -> m CAccount
updateAccount accId wMeta = do
    db <- askWalletDB
    setAccountMeta db accId wMeta
    getAccount accId

changeWalletPassphrase
    :: MonadWalletLogic ctx m
    => CId Wal -> PassPhrase -> PassPhrase -> m NoContent
changeWalletPassphrase wid oldPass newPass = do
    oldSK <- getSKById wid

    unless (isJust $ checkPassMatches newPass oldSK) $ do
        db <- askWalletDB
        newSK <- maybeThrow badPass =<< changeEncPassphrase oldPass newPass oldSK
        deleteSecretKeyBy ((== wid) . encToCId)
        addSecretKey newSK
        setWalletPassLU db wid =<< liftIO getPOSIXTime
    return NoContent
  where
    badPass = RequestError "Invalid old passphrase given"

----------------------------------------------------------------------------
-- Helper functions
----------------------------------------------------------------------------

-- | Get local transactions and undos from the mempool.
--   We define this function here rather than in 'Pos.Txp.MemState.Class'
--   because it is less composable than the functions defined there - it
--   obfuscates the underlying structure. But hlint complains if we refuse
--   to unroll each of the uses in this module.
getMempoolSnapshot :: GenericTxpLocalData e -> STM ([(TxId, TxAux)], UndoMap)
getMempoolSnapshot txpData =  (,)
    <$> getLocalTxs txpData
    <*> getLocalUndos txpData

getBalanceWithMod :: WalletSnapshot -> CachedCAccModifier -> Address -> Coin
getBalanceWithMod ws accMod addr =
    let balancesAndUtxo = getWalletBalancesAndUtxo ws
    in  HM.lookupDefault (mkCoin 0) addr $
        flip applyUtxoModToAddrCoinMap balancesAndUtxo (camUtxo accMod)

getBalancesWithMod :: WalletSnapshot -> CachedCAccModifier -> [Address] -> [Coin]
getBalancesWithMod ws accMod addrs =
    let balancesAndUtxo = getWalletBalancesAndUtxo ws in
    let addrCoinsMap = applyUtxoModToAddrCoinMap (camUtxo accMod) balancesAndUtxo in
    let getBalance ad = HM.lookupDefault (mkCoin 0) ad addrCoinsMap in
    map getBalance addrs

getWAddressBalanceWithMod
    :: WalletSnapshot
    -> CachedCAccModifier
    -> WAddressMeta
    -> Coin
getWAddressBalanceWithMod ws accMod addr =
    getBalanceWithMod ws accMod (view wamAddress addr)

-- BE CAREFUL: this function has complexity O(number of used and change addresses)
getWAddress
    :: WalletSnapshot
    -> CachedCAccModifier
    -> WAddressMeta
    -> CAddress
getWAddress ws cachedAccModifier cAddr =
    let addr = view wamAddress cAddr
        aId = encodeCType addr
        balance = getWAddressBalanceWithMod ws cachedAccModifier cAddr

        getFlag customType accessMod =
            let checkDB = isCustomAddress ws customType addr
                checkMempool = elem addr . map (fst . fst) $
                               MM.insertions $ accessMod cachedAccModifier
            in (checkDB || checkMempool)
        isUsed   = getFlag UsedAddr camUsed
        isChange = getFlag ChangeAddr camChange
    in  CAddress aId (mkCCoin balance) isUsed isChange

getWalletWAddrsWithMod
    :: MonadWalletWebMode m
    => WalletSnapshot -> AddressLookupMode -> CachedCAccModifier -> CId Wal -> [WAddressMeta]
getWalletWAddrsWithMod ws mode cAccMod wid =
    let dbAddresses = getWalletAddrMetas ws mode wid
        addrMapMod = MM.filterWithKey (\k _ -> view wamWalletId k == wid) $ immModifier $ camAddresses cAccMod
    in  case mode of
            Existing ->
                filter (not . flip HM.member (MM.toHashMap addrMapMod)) dbAddresses ++
                map fst (MM.insertions addrMapMod)
            Deleted  -> dbAddresses ++ MM.deletions addrMapMod
            Ever     -> dbAddresses ++ HM.keys (MM.toHashMap addrMapMod)<|MERGE_RESOLUTION|>--- conflicted
+++ resolved
@@ -28,7 +28,6 @@
 
 import           Universum
 
-<<<<<<< HEAD
 import           Crypto.Random (MonadRandom)
 import qualified Data.HashMap.Strict as HM
 import qualified Data.Set as S
@@ -53,24 +52,25 @@
 import           Pos.Wallet.Web.Account (AddrGenSeed, findKey, genUniqueAccountId, genUniqueAddress,
                                          getSKById)
 import           Pos.Wallet.Web.ClientTypes (AccountId (..), CAccount (..), CAccountInit (..),
-                                             CAccountMeta (..), CAddress (..), CCoin, CId,
-                                             CWAddressMeta (..), CWallet (..), CWalletMeta (..),
-                                             Wal, addrMetaToAccount, encToCId, mkCCoin)
+                                             CAccountMeta (..), CAddress (..), CId, CWallet (..),
+                                             CWalletMeta (..), Wal, encToCId, mkCCoin)
 import           Pos.Wallet.Web.Error (WalletError (..))
-import           Pos.Wallet.Web.Methods.Misc (MonadConvertToAddr, convertCIdTOAddr)
-import           Pos.Wallet.Web.State (AddressInfo (..), AddressLookupMode (Existing),
-                                       CustomAddressType (ChangeAddr, UsedAddr), WalletDbReader,
-                                       WalletSnapshot, addWAddress, askWalletDB, askWalletSnapshot,
-                                       createAccountWithAddress, createWallet, doesAccountExist,
-                                       getAccountIds, getWalletAddresses, getWalletBalancesAndUtxo,
-                                       getWalletMetaIncludeUnready, getWalletPassLU,
-                                       getWalletSnapshot, isCustomAddress, removeAccount,
-                                       removeWallet, setAccountMeta, setWalletMeta, setWalletPassLU,
-                                       setWalletReady)
+import           Pos.Wallet.Web.State (AddressInfo (..), AddressLookupMode (..),
+                                       CustomAddressType (ChangeAddr, UsedAddr), WAddressMeta (..),
+                                       WalletDbReader, WalletSnapshot, addWAddress, askWalletDB,
+                                       askWalletSnapshot, createAccountWithAddress, createWallet,
+                                       doesAccountExist, getAccountIds, getWalletAddresses,
+                                       getWalletBalancesAndUtxo, getWalletMetaIncludeUnready,
+                                       getWalletPassLU, getWalletSnapshot, isCustomAddress,
+                                       removeAccount, removeWallet, setAccountMeta, setWalletMeta,
+                                       setWalletPassLU, setWalletReady, wamAccount, wamAddress,
+                                       wamWalletId)
 import           Pos.Wallet.Web.Tracking (BlockLockMode, CAccModifier (..), CachedCAccModifier,
-                                          sortedInsertions, txMempoolToModifier)
+                                          IndexedMapModifier (..), sortedInsertions,
+                                          txMempoolToModifier)
 import           Pos.Wallet.Web.Util (decodeCTypeOrFail, getAccountAddrsOrThrow,
-                                      getAccountMetaOrThrow, getWalletAccountIds)
+                                      getAccountMetaOrThrow, getWalletAccountIds,
+                                      getWalletAddrMetas)
 
 type MonadWalletLogicRead ctx m =
     ( MonadIO m
@@ -80,7 +80,6 @@
     , MonadSlots ctx m
     , MonadKeysRead m
     , MonadTxpMem WalletMempoolExt ctx m
-    , MonadConvertToAddr ctx m
     , BlockLockMode ctx m
     , HasConfiguration
     , WalletDbReader ctx m
@@ -90,103 +89,11 @@
     ( MonadWalletLogicRead ctx m
     , MonadKeys m
     )
-=======
-import qualified Data.HashMap.Strict        as HM
-import           Data.List                  (findIndex)
-import qualified Data.Set                   as S
-import           Data.Time.Clock.POSIX      (getPOSIXTime)
-import           Formatting                 (build, sformat, (%))
-
-import           Pos.Aeson.ClientTypes      ()
-import           Pos.Aeson.WalletBackup     ()
-import           Pos.Core                   (Address, Coin, mkCoin, sumCoins,
-                                             unsafeIntegerToCoin)
-import           Pos.Crypto                 (PassPhrase, changeEncPassphrase,
-                                             checkPassMatches, emptyPassphrase)
-import           Pos.Txp                    (GenericTxpLocalData, TxAux, TxId, UndoMap,
-                                             applyUtxoModToAddrCoinMap, getLocalTxs,
-                                             getLocalUndos, withTxpLocalData)
-import           Pos.Util                   (maybeThrow)
-import qualified Pos.Util.Modifier          as MM
-import           Pos.Util.Servant           (encodeCType)
-import           Pos.Wallet.KeyStorage      (addSecretKey, deleteSecretKey,
-                                             getSecretKeysPlain)
-import           Pos.Wallet.Web.Account     (AddrGenSeed, findKey, genUniqueAccountId,
-                                             genUniqueAddress, getAddrIdx, getSKById)
-import           Pos.Wallet.Web.ClientTypes (AccountId (..), CAccount (..),
-                                             CAccountInit (..), CAccountMeta (..),
-                                             CAddress (..), CId, CWallet (..),
-                                             CWalletMeta (..), Wal, encToCId, mkCCoin)
-import           Pos.Wallet.Web.Error       (WalletError (..))
-import           Pos.Wallet.Web.Mode        (MonadWalletWebMode)
-import           Pos.Wallet.Web.State       (AddressInfo (..),
-                                             AddressLookupMode (Deleted, Ever, Existing),
-                                             CustomAddressType (ChangeAddr, UsedAddr),
-                                             HasWAddressMeta (..), WAddressMeta,
-                                             WalletSnapshot, addWAddress, askWalletDB,
-                                             askWalletSnapshot, createAccountWithAddress,
-                                             createWallet, doesAccountExist,
-                                             getAccountIds, getWalletAddresses,
-                                             getWalletBalancesAndUtxo,
-                                             getWalletMetaIncludeUnready, getWalletPassLU,
-                                             getWalletSnapshot, isCustomAddress,
-                                             removeAccount, removeWallet, setAccountMeta,
-                                             setWalletMeta, setWalletPassLU, wamAccount)
-import           Pos.Wallet.Web.Tracking    (CAccModifier (..), CachedCAccModifier,
-                                             immModifier, sortedInsertions,
-                                             txMempoolToModifier)
-import           Pos.Wallet.Web.Util        (decodeCTypeOrFail, getAccountAddrsOrThrow,
-                                             getAccountMetaOrThrow, getWalletAccountIds,
-                                             getWalletAddrMetas)
-
->>>>>>> fe0549b7
 
 ----------------------------------------------------------------------------
 -- Getters
 ----------------------------------------------------------------------------
 
-<<<<<<< HEAD
-sumCCoin :: MonadThrow m => [CCoin] -> m CCoin
-sumCCoin ccoins = mkCCoin . unsafeIntegerToCoin . sumCoins <$> mapM decodeCTypeOrFail ccoins
-
-getBalanceWithMod :: WalletSnapshot -> CachedCAccModifier -> Address -> Coin
-getBalanceWithMod ws accMod addr =
-    fromMaybe (mkCoin 0) .
-    HM.lookup addr $
-    flip applyUtxoModToAddrCoinMap balancesAndUtxo (camUtxo accMod)
-  where
-    balancesAndUtxo = getWalletBalancesAndUtxo ws
-
-getWAddressBalanceWithMod
-    :: MonadWalletLogicRead ctx m
-    => WalletSnapshot
-    -> CachedCAccModifier
-    -> CWAddressMeta
-    -> m Coin
-getWAddressBalanceWithMod ws accMod addr =
-    getBalanceWithMod ws accMod
-        <$> convertCIdTOAddr (cwamId addr)
-
--- BE CAREFUL: this function has complexity O(number of used and change addresses)
-getWAddress
-    :: MonadWalletLogicRead ctx m
-    => WalletSnapshot
-    -> CachedCAccModifier -> CWAddressMeta -> m CAddress
-getWAddress ws cachedAccModifier cAddr = do
-    let aId = cwamId cAddr
-    balance <- getWAddressBalanceWithMod ws cachedAccModifier cAddr
-
-    let getFlag customType accessMod =
-            let checkDB = isCustomAddress ws customType (cwamId cAddr)
-                checkMempool = elem aId . map (fst . fst) . toList $
-                               MM.insertions $ accessMod cachedAccModifier
-             in checkDB || checkMempool
-        isUsed   = getFlag UsedAddr camUsed
-        isChange = getFlag ChangeAddr camChange
-    return $ CAddress aId (mkCCoin balance) isUsed isChange
-
-=======
->>>>>>> fe0549b7
 getAccountMod
     :: MonadWalletLogicRead ctx m
     => WalletSnapshot
@@ -484,8 +391,11 @@
     in  CAddress aId (mkCCoin balance) isUsed isChange
 
 getWalletWAddrsWithMod
-    :: MonadWalletWebMode m
-    => WalletSnapshot -> AddressLookupMode -> CachedCAccModifier -> CId Wal -> [WAddressMeta]
+    :: WalletSnapshot
+    -> AddressLookupMode
+    -> CachedCAccModifier
+    -> CId Wal
+    -> [WAddressMeta]
 getWalletWAddrsWithMod ws mode cAccMod wid =
     let dbAddresses = getWalletAddrMetas ws mode wid
         addrMapMod = MM.filterWithKey (\k _ -> view wamWalletId k == wid) $ immModifier $ camAddresses cAccMod
