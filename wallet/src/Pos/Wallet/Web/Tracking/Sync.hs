{-# LANGUAGE AllowAmbiguousTypes #-}
{-# LANGUAGE ScopedTypeVariables #-}
{-# LANGUAGE TypeFamilies        #-}

-- To support actual wallet accounts we listen to applications and rollbacks
-- of blocks, extract transactions from block and extract our
-- accounts (such accounts which we can decrypt).
-- We synchronise wallet-db (acidic-state) with node-db
-- and support last seen tip for each walletset.
-- There are severals cases when we must  synchronise wallet-db and node-db:
-- • When we relaunch wallet. Desynchronization can be caused by interruption
--   during blocks application/rollback at the previous launch,
--   then wallet-db can fall behind from node-db (when interruption during rollback)
--   or vice versa (when interruption during application)
--   @syncWSetsWithGStateLock@ implements this functionality.
-- • When a user wants to import a secret key. Then we must rely on
--   Utxo (GStateDB), because blockchain can be large.

module Pos.Wallet.Web.Tracking.Sync
       ( syncWalletsWithGState
       , trackingApplyTxs
       , trackingRollbackTxs
       , applyModifierToWallet
       , rollbackModifierFromWallet
       , BlockLockMode

       , syncWalletOnImport
       , txMempoolToModifier

       , fixingCachedAccModifier
       , fixCachedAccModifierFor
       ) where

import           Universum
import           Unsafe                           (unsafeLast)

import           Control.Lens                     (to)
import           Control.Monad.Catch              (handleAll)
import qualified Data.DList                       as DL
import qualified Data.HashMap.Strict              as HM
import           Data.List                        ((!!))
import qualified Data.List.NonEmpty               as NE
import qualified Data.Map                         as M
import           Ether.Internal                   (HasLens (..))
import           Formatting                       (build, sformat, (%))
import           System.Wlog                      (HasLoggerName, WithLogger, logError,
                                                   logInfo, logWarning, modifyLoggerName)

import           Pos.Block.Core                   (BlockHeader, getBlockHeader,
                                                   mainBlockTxPayload)
import           Pos.Block.Logic                  (withBlkSemaphore_)
import           Pos.Block.Types                  (Blund, undoTx)
import           Pos.Client.Txp.History           (TxHistoryEntry (..))
import           Pos.Constants                    (genesisHash)
import           Pos.Context                      (BlkSemaphore, GenesisUtxo (..),
                                                   genesisUtxoM)
import           Pos.Core                         (Address (..), BlockHeaderStub,
                                                   ChainDifficulty, HasCoreConstants,
                                                   HasDifficulty (..), HeaderHash,
                                                   Timestamp, aaPkDerivationPath,
                                                   addrAttributesUnwrapped,
                                                   blkSecurityParam, headerHash,
                                                   headerSlotL, makePubKeyAddress,
                                                   timestampToPosix)
import           Pos.Crypto                       (EncryptedSecretKey, HDPassphrase,
                                                   WithHash (..), deriveHDPassphrase,
                                                   encToPublic, hash, shortHashF,
                                                   unpackHDAddressAttr)
import qualified Pos.DB.Block                     as DB
import qualified Pos.DB.DB                        as DB
import           Pos.DB.Rocks                     (MonadRealDB)
import qualified Pos.GState                       as GS
import           Pos.GState.BlockExtra            (foldlUpWhileM, resolveForwardLink)
import           Pos.Slotting                     (MonadSlotsData, getSlotStartPure,
                                                   getSystemStartM)
import           Pos.Txp.Core                     (Tx (..), TxAux (..), TxId, TxIn (..),
                                                   TxOutAux (..), TxUndo,
                                                   flattenTxPayload, getTxDistribution,
                                                   toaOut, topsortTxs, txOutAddress)
import           Pos.Txp.MemState.Class           (MonadTxpMem, getLocalTxsNUndo)
import           Pos.Util.Chrono                  (getNewestFirst)
import qualified Pos.Util.Modifier                as MM

import           Pos.Ssc.Class                    (SscHelpersClass)
import           Pos.Util.Servant                 (encodeCType)
import           Pos.Wallet.SscType               (WalletSscType)
import           Pos.Wallet.Web.Account           (MonadKeySearch (..))
import           Pos.Wallet.Web.ClientTypes       (Addr, CId, CWAddressMeta (..), Wal,
                                                   addressToCId, ctmDate, encToCId,
                                                   isTxLocalAddress)
import           Pos.Wallet.Web.Error.Types       (WalletError (..))
import           Pos.Wallet.Web.Pending.Types     (PtxBlockInfo, PtxCondition (PtxApplying, PtxInNewestBlocks))
import           Pos.Wallet.Web.State             (AddressLookupMode (..),
                                                   CustomAddressType (..), WalletTip (..),
                                                   WebWalletModeDB)
import qualified Pos.Wallet.Web.State             as WS
import           Pos.Wallet.Web.Tracking.Modifier (CAccModifier (..), CachedCAccModifier,
                                                   deleteAndInsertIMM, deleteAndInsertMM,
                                                   deleteAndInsertVM, indexedDeletions,
                                                   sortedInsertions)
import           Pos.Wallet.Web.Util              (getWalletAddrMetas)


type BlockLockMode ssc ctx m =
     ( WithLogger m
     , MonadReader ctx m
     , HasLens BlkSemaphore ctx BlkSemaphore
     , MonadRealDB ctx m
     , DB.MonadBlockDB ssc m
     , MonadMask m
     )

type WalletTrackingEnv ext ctx m =
     ( BlockLockMode WalletSscType ctx m
     , WebWalletModeDB ctx m
     , MonadTxpMem ext ctx m
     , HasLens GenesisUtxo ctx GenesisUtxo
     , WS.MonadWalletWebDB ctx m
     , MonadSlotsData ctx m
     , WithLogger m
     , HasCoreConstants
     )

syncWalletOnImport :: WalletTrackingEnv ext ctx m => EncryptedSecretKey -> m ()
syncWalletOnImport = syncWalletsWithGState @WalletSscType . one

txMempoolToModifier :: WalletTrackingEnv ext ctx m => EncryptedSecretKey -> m CAccModifier
txMempoolToModifier encSK = do
    let wHash (i, TxAux {..}, _) = WithHash taTx i
        wId = encToCId encSK
        getDiff       = const Nothing  -- no difficulty (mempool txs)
        getTs         = const Nothing  -- don't give any timestamp
        getPtxBlkInfo = const Nothing  -- no slot of containing block
    (txs, undoMap) <- getLocalTxsNUndo

    txsWUndo <- forM txs $ \(id, tx) -> case HM.lookup id undoMap of
        Just undo -> pure (id, tx, undo)
        Nothing -> do
            let errMsg = sformat ("There is no undo corresponding to TxId #"%build%" from txp mempool") id
            logError errMsg
            throwM $ InternalError errMsg

    tipH <- DB.getTipHeader @WalletSscType
    allAddresses <- getWalletAddrMetas Ever wId
    case topsortTxs wHash txsWUndo of
        Nothing -> mempty <$ logWarning "txMempoolToModifier: couldn't topsort mempool txs"
        Just ordered -> pure $
            trackingApplyTxs @WalletSscType encSK allAddresses getDiff getTs getPtxBlkInfo $
            map (\(_, tx, undo) -> (tx, undo, tipH)) ordered

----------------------------------------------------------------------------
-- Logic
----------------------------------------------------------------------------

-- Iterate over blocks (using forward links) and actualize our accounts.
syncWalletsWithGState
    :: forall ssc ctx m.
    ( WebWalletModeDB ctx m
    , BlockLockMode ssc ctx m
    , HasLens GenesisUtxo ctx GenesisUtxo
    , MonadSlotsData ctx m
    , HasCoreConstants
    )
    => [EncryptedSecretKey] -> m ()
syncWalletsWithGState encSKs = forM_ encSKs $ \encSK -> handleAll (onErr encSK) $ do
    let wAddr = encToCId encSK
    WS.getWalletSyncTip wAddr >>= \case
        Nothing                -> logWarning $ sformat ("There is no syncTip corresponding to wallet #"%build) wAddr
        Just NotSynced         -> syncDo encSK Nothing
        Just (SyncedWith wTip) -> DB.blkGetHeader wTip >>= \case
            Nothing ->
                throwM $ InternalError $
                    sformat ("Couldn't get block header of wallet "%build
                                %" by last synced hh: "%build) wAddr wTip
            Just wHeader -> syncDo encSK (Just wHeader)
  where
    onErr encSK = logWarning . sformat fmt (encToCId encSK)
    fmt = "Sync of wallet "%build%" failed: "%build
    syncDo :: EncryptedSecretKey -> Maybe (BlockHeader ssc) -> m ()
    syncDo encSK wTipH = do
        let wdiff = maybe (0::Word32) (fromIntegral . ( ^. difficultyL)) wTipH
        gstateTipH <- DB.getTipHeader @ssc
        -- If account's syncTip is before the current gstate's tip,
        -- then it loads accounts and addresses starting with @wHeader@.
        -- syncTip can be before gstate's the current tip
        -- when we call @syncWalletSetWithTip@ at the first time
        -- or if the application was interrupted during rollback.
        -- We don't load all blocks explicitly, because blockain can be long.
        wNewTip <-
            if (gstateTipH ^. difficultyL > fromIntegral blkSecurityParam + fromIntegral wdiff) then do
                -- Wallet tip is "far" from gState tip,
                -- rollback can't occur more then @blkSecurityParam@ blocks,
                -- so we can sync wallet and GState without the block lock
                -- to avoid blocking of blocks verification/application.
                bh <- unsafeLast . getNewestFirst <$> DB.loadHeadersByDepth (blkSecurityParam + 1) (headerHash gstateTipH)
                logInfo $
                    sformat ("Wallet's tip is far from GState tip. Syncing with "%build%" without the block lock")
                    (headerHash bh)
                syncWalletWithGStateUnsafe encSK wTipH bh
                pure $ Just bh
            else pure wTipH
        withBlkSemaphore_ $ \tip -> do
            logInfo $ sformat ("Syncing wallet with "%build%" under the block lock") tip
            tipH <- maybe (error "No block header corresponding to tip") pure =<< DB.blkGetHeader tip
            tip <$ syncWalletWithGStateUnsafe encSK wNewTip tipH

----------------------------------------------------------------------------
-- Unsafe operations. Core logic.
----------------------------------------------------------------------------
-- These operation aren't atomic and don't take the block lock.

-- BE CAREFUL! This function iterates over blockchain, the blockcahin can be large.
syncWalletWithGStateUnsafe
    :: forall ssc ctx m .
    ( WebWalletModeDB ctx m
    , DB.MonadBlockDB ssc m
    , WithLogger m
    , HasLens GenesisUtxo ctx GenesisUtxo
    , MonadSlotsData ctx m
    , HasCoreConstants
    )
    => EncryptedSecretKey      -- ^ Secret key for decoding our addresses
    -> Maybe (BlockHeader ssc) -- ^ Block header corresponding to wallet's tip.
                               --   Nothing when wallet's tip is genesisHash
    -> BlockHeader ssc         -- ^ GState header hash
    -> m ()
syncWalletWithGStateUnsafe encSK wTipHeader gstateH = setLogger $ do
    systemStart  <- getSystemStartM
    slottingData <- GS.getSlottingData

    let gstateHHash = headerHash gstateH
        loadCond (b, _) _ = b ^. difficultyL <= gstateH ^. difficultyL
        wAddr = encToCId encSK
        mappendR r mm = pure (r <> mm)
        diff = (^. difficultyL)
        mDiff = Just . diff
        gbTxs = either (const []) (^. mainBlockTxPayload . to flattenTxPayload)

        mainBlkHeaderTs mBlkH =
          getSlotStartPure systemStart (mBlkH ^. headerSlotL) slottingData
        blkHeaderTs = either (const Nothing) mainBlkHeaderTs

        -- assuming that transactions are not created until syncing is complete
        ptxBlkInfo = const Nothing

        rollbackBlock :: [CWAddressMeta] -> Blund ssc -> CAccModifier
        rollbackBlock allAddresses (b, u) =
            trackingRollbackTxs encSK allAddresses mDiff blkHeaderTs $
            zip3 (gbTxs b) (undoTx u) (repeat $ getBlockHeader b)

        applyBlock :: [CWAddressMeta] -> Blund ssc -> m CAccModifier
        applyBlock allAddresses (b, u) = pure $
            trackingApplyTxs encSK allAddresses mDiff blkHeaderTs ptxBlkInfo $
            zip3 (gbTxs b) (undoTx u) (repeat $ getBlockHeader b)

        computeAccModifier :: BlockHeader ssc -> m CAccModifier
        computeAccModifier wHeader = do
            allAddresses <- getWalletAddrMetas Ever wAddr
            logInfo $
                sformat ("Wallet "%build%" header: "%build%", current tip header: "%build)
                wAddr wHeader gstateH
            if | diff gstateH > diff wHeader -> do
                     -- If wallet's syncTip is before than the current tip in the blockchain,
                     -- then it loads wallets starting with @wHeader@.
                     -- Sync tip can be before the current tip
                     -- when we call @syncWalletSetWithTip@ at the first time
                     -- or if the application was interrupted during rollback.
                     -- We don't load blocks explicitly, because blockain can be long.
                     maybe (pure mempty)
                         (\wNextH ->
                            foldlUpWhileM (applyBlock allAddresses) wNextH loadCond mappendR mempty)
                         =<< resolveForwardLink wHeader
               | diff gstateH < diff wHeader -> do
                     -- This rollback can occur
                     -- if the application was interrupted during blocks application.
                     blunds <- getNewestFirst <$>
                         DB.loadBlundsWhile (\b -> getBlockHeader b /= gstateH) (headerHash wHeader)
                     pure $ foldl' (\r b -> r <> rollbackBlock allAddresses b) mempty blunds
               | otherwise -> mempty <$ logInfo (sformat ("Wallet "%build%" is already synced") wAddr)

    whenNothing_ wTipHeader $ do
        genesisUtxo <- genesisUtxoM
        let encInfo = getEncInfo encSK
            ownGenesisData =
                selectOwnAccounts encInfo (txOutAddress . toaOut . snd) $
                M.toList $ unGenesisUtxo genesisUtxo
            ownGenesisUtxo = M.fromList $ map fst ownGenesisData
            ownGenesisAddrs = map snd ownGenesisData
        mapM_ WS.addWAddress ownGenesisAddrs
        WS.getWalletUtxo >>= WS.setWalletUtxo . (ownGenesisUtxo <>)

    startFromH <- maybe firstGenesisHeader pure wTipHeader
    mapModifier@CAccModifier{..} <- computeAccModifier startFromH
    applyModifierToWallet wAddr gstateHHash mapModifier
    logInfo $ sformat ("Wallet "%build%" has been synced with tip "
                    %shortHashF%", "%build)
                wAddr (maybe genesisHash headerHash wTipHeader) mapModifier
  where
    firstGenesisHeader :: m (BlockHeader ssc)
    firstGenesisHeader = resolveForwardLink (genesisHash @BlockHeaderStub) >>=
        maybe (error "Unexpected state: genesisHash doesn't have forward link")
            (maybe (error "No genesis block corresponding to header hash") pure <=< DB.blkGetHeader)

-- TODO: @pva701: maybe it would be needed, dunno
-- runWithWalletUtxo
--     :: (MonadReader ctx m, HasLens GenesisUtxo ctx GenesisUtxo, WebWalletModeDB ctx m)
--     => ToilT () (DBToil m) a
--     -> m a
-- runWithWalletUtxo action = do
--     walletUtxo <- WS.getWalletUtxo
--     runDBToil $ fst <$> runToilTLocal (fromUtxo walletUtxo) def mempty action

-- Process transactions on block application,
-- decrypt our addresses, and add/delete them to/from wallet-db.
-- Addresses are used in TxIn's will be deleted,
-- in TxOut's will be added.
trackingApplyTxs
    :: forall ssc . (HasCoreConstants, SscHelpersClass ssc)
    => EncryptedSecretKey                          -- ^ Wallet's secret key
    -> [CWAddressMeta]                             -- ^ All addresses in wallet
    -> (BlockHeader ssc -> Maybe ChainDifficulty)  -- ^ Function to determine tx chain difficulty
    -> (BlockHeader ssc -> Maybe Timestamp)        -- ^ Function to determine tx timestamp in history
    -> (BlockHeader ssc -> Maybe PtxBlockInfo)     -- ^ Function to determine pending tx's block info
    -> [(TxAux, TxUndo, BlockHeader ssc)]          -- ^ Txs of blocks and corresponding header hash
    -> CAccModifier
trackingApplyTxs (getEncInfo -> encInfo) allAddresses getDiff getTs getPtxBlkInfo txs =
    foldl' applyTx mempty txs
  where
    snd3 (_, x, _) = x
    toTxInOut txid (idx, out, dist) = (TxInUtxo  txid idx, TxOutAux out dist)

    applyTx :: CAccModifier -> (TxAux, TxUndo, BlockHeader ssc) -> CAccModifier
    applyTx CAccModifier{..} (TxAux {..}, undo, blkHeader) =
        let hh = headerHash blkHeader
            mDiff = getDiff blkHeader
            mTs = getTs blkHeader
            hhs = repeat hh
            tx@(UnsafeTx (NE.toList -> inps) (NE.toList -> outs) _) = taTx
            !txId = hash tx
            -- TODO should we do something with unknown inputs?
            resolvedInputs = catMaybes $ zipWith (fmap . (,)) inps (NE.toList undo)
            txOutgoings = map txOutAddress outs
            txInputs = map (toaOut . snd) resolvedInputs

            ownInputs = selectOwnAccounts encInfo (txOutAddress . toaOut . snd) resolvedInputs
            ownOutputs = selectOwnAccounts encInfo (txOutAddress . snd3) $
                         zip3 [0..] outs (NE.toList $ getTxDistribution taDistribution)
            ownInpAddrMetas = map snd ownInputs
            ownOutAddrMetas = map snd ownOutputs
            ownTxIns = map (fst . fst) ownInputs
            ownTxOuts = map (toTxInOut txId . fst) ownOutputs

            addedHistory =
                if (not $ null ownOutputs) || (not $ null ownInputs)
                then DL.cons (THEntry txId tx mDiff txInputs txOutgoings mTs)
                     camAddedHistory
                else camAddedHistory

            usedAddrs = map cwamId ownOutAddrMetas
            changeAddrs = evalChange allAddresses (map cwamId ownInpAddrMetas) usedAddrs

            mPtxBlkInfo = getPtxBlkInfo blkHeader
            addedPtxCandidates =
                if | Just ptxBlkInfo <- mPtxBlkInfo
                     -> DL.cons (txId, ptxBlkInfo) camAddedPtxCandidates
                   | otherwise
                     -> camAddedPtxCandidates
        in CAccModifier
            (deleteAndInsertIMM [] ownOutAddrMetas camAddresses)
            (deleteAndInsertVM [] (zip usedAddrs hhs) camUsed)
            (deleteAndInsertVM [] (zip changeAddrs hhs) camChange)
            (deleteAndInsertMM ownTxIns ownTxOuts camUtxo)
            addedHistory
            camDeletedHistory
            addedPtxCandidates
            camDeletedPtxCandidates

-- Process transactions on block rollback.
-- Like @trackingApplyTx@, but vise versa.
trackingRollbackTxs
    :: forall ssc . (HasCoreConstants, SscHelpersClass ssc)
    => EncryptedSecretKey -- ^ Wallet's secret key
    -> [CWAddressMeta] -- ^ All adresses
    -> (BlockHeader ssc -> Maybe ChainDifficulty)  -- ^ Function to determine tx chain difficulty
    -> (BlockHeader ssc -> Maybe Timestamp)        -- ^ Function to determine tx timestamp in history
    -> [(TxAux, TxUndo, BlockHeader ssc)] -- ^ Txs of blocks and corresponding header hash
    -> CAccModifier
trackingRollbackTxs (getEncInfo -> encInfo) allAddress getDiff getTs txs =
    foldl' rollbackTx mempty txs
  where
    rollbackTx :: CAccModifier -> (TxAux, TxUndo, BlockHeader ssc) -> CAccModifier
    rollbackTx CAccModifier{..} (TxAux {..}, NE.toList -> undoL, blkHeader) = do
        let hh = headerHash blkHeader
            hhs = repeat hh
            mDiff = getDiff blkHeader
            mTs = getTs blkHeader
            tx@(UnsafeTx (NE.toList -> inps) (NE.toList -> outs) _) = taTx
            !txid = hash taTx
<<<<<<< HEAD
            resolvedInputs = zip inps undoL
            txOutgoings = map txOutAddress outs
            txInputs = map (toaOut . snd) resolvedInputs

            ownInputs = selectOwnAccounts encInfo (txOutAddress . toaOut) $ undoL
=======
            -- TODO should we do something with unknown inputs?
            ownInputs = selectOwnAccounts encInfo (txOutAddress . toaOut) $ catMaybes undoL
>>>>>>> 390c1e3d
            ownOutputs = selectOwnAccounts encInfo txOutAddress $ outs
            ownInputMetas = map snd ownInputs
            ownOutputMetas = map snd ownOutputs
            ownInputAddrs = map cwamId ownInputMetas
            ownOutputAddrs = map cwamId ownOutputMetas

            l = fromIntegral (length outs) :: Word32
            ownTxIns = zip inps $ map fst ownInputs
            ownTxOuts = map (TxInUtxo txid) ([0 .. l - 1] :: [Word32])

            th = THEntry txid tx mDiff txInputs txOutgoings mTs

            deletedHistory =
                if (not $ null ownInputAddrs) || (not $ null ownOutputAddrs)
                then DL.snoc camDeletedHistory $ hash taTx
                else camDeletedHistory

            deletedPtxCandidates = DL.cons (txid, th) camDeletedPtxCandidates

        -- Rollback isn't needed, because we don't use @utxoGet@
        -- (undo contains all required information)
        let usedAddrs = map cwamId ownOutputMetas
            changeAddrs = evalChange allAddress ownInputAddrs ownOutputAddrs
        CAccModifier
            (deleteAndInsertIMM ownOutputMetas [] camAddresses)
            (deleteAndInsertVM (zip usedAddrs hhs) [] camUsed)
            (deleteAndInsertVM (zip changeAddrs hhs) [] camChange)
            (deleteAndInsertMM ownTxOuts ownTxIns camUtxo)
            camAddedHistory
            deletedHistory
            camAddedPtxCandidates
            deletedPtxCandidates

applyModifierToWallet
    :: WebWalletModeDB ctx m
    => CId Wal
    -> HeaderHash
    -> CAccModifier
    -> m ()
applyModifierToWallet wid newTip CAccModifier{..} = do
    -- TODO maybe do it as one acid-state transaction.
    mapM_ WS.addWAddress (sortedInsertions camAddresses)
    mapM_ (WS.addCustomAddress UsedAddr . fst) (MM.insertions camUsed)
    mapM_ (WS.addCustomAddress ChangeAddr . fst) (MM.insertions camChange)
    WS.getWalletUtxo >>= WS.setWalletUtxo . MM.modifyMap camUtxo
    oldCachedHist <- fromMaybe [] <$> WS.getHistoryCache wid
<<<<<<< HEAD
    WS.updateHistoryCache wid $ DL.toList camAddedHistory <> oldCachedHist
    -- resubmitting worker can change ptx in db nonatomically, but
    -- tracker has priority over the resubmiter, thus do not use CAS here
    forM_ camAddedPtxCandidates $ \(txid, ptxBlkInfo) ->
        WS.setPtxCondition wid txid (PtxInNewestBlocks ptxBlkInfo)
=======
    sortedAddedHistory <- sortTxs (DL.toList camAddedHistory)
    WS.updateHistoryCache wid $ sortedAddedHistory <> oldCachedHist
>>>>>>> 390c1e3d
    WS.setWalletSyncTip wid newTip
  where
    getTxTime tx = ctmDate <<$>> WS.getTxMeta wid (encodeCType $ _thTxId tx)
    sortTxs txs = do
        txsWTime <- forM txs $ \tx -> (tx, ) <$> getTxTime tx
        let txRealTime (THEntry{..}, mtime) =
                mtime <|> (timestampToPosix <$> _thTimestamp)
        return $ map fst $ sortOn (fmap Down . txRealTime) txsWTime

rollbackModifierFromWallet
    :: WebWalletModeDB ctx m
    => CId Wal
    -> HeaderHash
    -> CAccModifier
    -> m ()
rollbackModifierFromWallet wid newTip CAccModifier{..} = do
    -- TODO maybe do it as one acid-state transaction.
    mapM_ WS.removeWAddress (indexedDeletions camAddresses)
    mapM_ (WS.removeCustomAddress UsedAddr) (MM.deletions camUsed)
    mapM_ (WS.removeCustomAddress ChangeAddr) (MM.deletions camChange)
    WS.getWalletUtxo >>= WS.setWalletUtxo . MM.modifyMap camUtxo
    forM_ camDeletedPtxCandidates $ \(txid, poolInfo) ->
        WS.setPtxCondition wid txid (PtxApplying poolInfo)
    WS.getHistoryCache wid >>= \case
        Nothing -> pure ()
        Just oldCachedHist -> do
            WS.updateHistoryCache wid $
                removeFromHead (DL.toList camDeletedHistory) oldCachedHist
    WS.setWalletSyncTip wid newTip
  where
    removeFromHead :: [TxId] -> [TxHistoryEntry] -> [TxHistoryEntry]
    removeFromHead [] ths = ths
    removeFromHead _ [] = []
    removeFromHead (txId : txIds) (THEntry {..} : thes) =
        if txId == _thTxId
        then removeFromHead txIds thes
        else error "rollbackModifierFromWallet: removeFromHead: \
                   \rollbacked tx ID is not present in history cache!"

evalChange
    :: [CWAddressMeta] -- ^ All adresses
    -> [CId Addr]      -- ^ Own input addresses of tx
    -> [CId Addr]      -- ^ Own outputs addresses of tx
    -> [CId Addr]
evalChange allAddresses inputs outputs
    | null inputs || null outputs = []
    | otherwise = filter (isTxLocalAddress allAddresses (NE.fromList inputs)) outputs

getEncInfo :: EncryptedSecretKey -> (HDPassphrase, CId Wal)
getEncInfo encSK = do
    let pubKey = encToPublic encSK
    let hdPass = deriveHDPassphrase pubKey
    let wCId = addressToCId $ makePubKeyAddress pubKey
    (hdPass, wCId)

selectOwnAccounts
    :: (HDPassphrase, CId Wal)
    -> (a -> Address)
    -> [a]
    -> [(a, CWAddressMeta)]
selectOwnAccounts encInfo getAddr =
    mapMaybe (\a -> (a,) <$> decryptAccount encInfo (getAddr a))

setLogger :: HasLoggerName m => m a -> m a
setLogger = modifyLoggerName (<> "wallet" <> "sync")

decryptAccount :: (HDPassphrase, CId Wal) -> Address -> Maybe CWAddressMeta
decryptAccount (hdPass, wCId) addr = do
    hdPayload <- aaPkDerivationPath $ addrAttributesUnwrapped addr
    derPath <- unpackHDAddressAttr hdPass hdPayload
    guard $ length derPath == 2
    pure $ CWAddressMeta wCId (derPath !! 0) (derPath !! 1) (addressToCId addr)

----------------------------------------------------------------------------
-- Cached modifier
----------------------------------------------------------------------------

-- | Evaluates `txMempoolToModifier` and provides result as a parameter
-- to given function.
fixingCachedAccModifier
    :: (WalletTrackingEnv ext ctx m, MonadKeySearch key m)
    => (CachedCAccModifier -> key -> m a)
    -> key -> m a
fixingCachedAccModifier action key =
    findKey key >>= txMempoolToModifier >>= flip action key

fixCachedAccModifierFor
    :: (WalletTrackingEnv ext ctx m, MonadKeySearch key m)
    => key
    -> (CachedCAccModifier -> m a)
    -> m a
fixCachedAccModifierFor key action =
    fixingCachedAccModifier (const . action) key<|MERGE_RESOLUTION|>--- conflicted
+++ resolved
@@ -396,16 +396,12 @@
             mTs = getTs blkHeader
             tx@(UnsafeTx (NE.toList -> inps) (NE.toList -> outs) _) = taTx
             !txid = hash taTx
-<<<<<<< HEAD
-            resolvedInputs = zip inps undoL
+            undoL' = catMaybes undoL
+            resolvedInputs = zip inps undoL'
             txOutgoings = map txOutAddress outs
             txInputs = map (toaOut . snd) resolvedInputs
 
-            ownInputs = selectOwnAccounts encInfo (txOutAddress . toaOut) $ undoL
-=======
-            -- TODO should we do something with unknown inputs?
-            ownInputs = selectOwnAccounts encInfo (txOutAddress . toaOut) $ catMaybes undoL
->>>>>>> 390c1e3d
+            ownInputs = selectOwnAccounts encInfo (txOutAddress . toaOut) undoL'
             ownOutputs = selectOwnAccounts encInfo txOutAddress $ outs
             ownInputMetas = map snd ownInputs
             ownOutputMetas = map snd ownOutputs
@@ -452,16 +448,12 @@
     mapM_ (WS.addCustomAddress ChangeAddr . fst) (MM.insertions camChange)
     WS.getWalletUtxo >>= WS.setWalletUtxo . MM.modifyMap camUtxo
     oldCachedHist <- fromMaybe [] <$> WS.getHistoryCache wid
-<<<<<<< HEAD
-    WS.updateHistoryCache wid $ DL.toList camAddedHistory <> oldCachedHist
+    sortedAddedHistory <- sortTxs (DL.toList camAddedHistory)
+    WS.updateHistoryCache wid $ sortedAddedHistory <> oldCachedHist
     -- resubmitting worker can change ptx in db nonatomically, but
     -- tracker has priority over the resubmiter, thus do not use CAS here
     forM_ camAddedPtxCandidates $ \(txid, ptxBlkInfo) ->
         WS.setPtxCondition wid txid (PtxInNewestBlocks ptxBlkInfo)
-=======
-    sortedAddedHistory <- sortTxs (DL.toList camAddedHistory)
-    WS.updateHistoryCache wid $ sortedAddedHistory <> oldCachedHist
->>>>>>> 390c1e3d
     WS.setWalletSyncTip wid newTip
   where
     getTxTime tx = ctmDate <<$>> WS.getTxMeta wid (encodeCType $ _thTxId tx)
