--- conflicted
+++ resolved
@@ -1,18 +1,15 @@
 module Explorer.Update where
 
 import Prelude
+import Control.Comonad (extract)
 import Control.Monad.Aff (attempt)
 import Control.Monad.Eff.Class (liftEff)
+import Control.Monad.Eff.Now (nowDateTime, NOW)
 import Control.SocketIO.Client (SocketIO, emit, emit')
-import Control.Comonad (extract)
 import DOM (DOM)
 import DOM.HTML.HTMLElement (blur)
 import DOM.HTML.HTMLInputElement (select)
-<<<<<<< HEAD
 import Data.Array (difference, length, null, unionBy, (:))
-=======
-import Data.Array (difference, (:))
->>>>>>> 16776f67
 import Data.Either (Either(..))
 import Data.Foldable (traverse_)
 import Data.Int (fromString)
@@ -38,14 +35,9 @@
 import Network.HTTP.Affjax (AJAX)
 import Network.RemoteData (RemoteData(..), _Success, isNotAsked, isSuccess, withDefault)
 import Pos.Explorer.Socket.Methods (ClientEvent(..), Subscription(..))
-<<<<<<< HEAD
 import Pos.Explorer.Web.Lenses.ClientTypes (_CAddress, _CAddressSummary, _CHash, _CTxEntry, _CTxId, caAddress, cteId)
-=======
-import Pos.Explorer.Web.Lenses.ClientTypes (_CAddress, _CAddressSummary, caAddress)
->>>>>>> 16776f67
 import Pux (EffModel, noEffects, onlyEffects)
 import Pux.Router (navigateTo) as P
-import Control.Monad.Eff.Now (nowDateTime, NOW)
 
 
 update :: forall eff. Action -> State ->
@@ -273,7 +265,8 @@
 update ScrollTop state =
     { state
     , effects:
-        [ liftEff scrollTop >>= \_ -> pure NoOp
+        -- FIXME: scrollTop disabled as a workaround for socketio
+        [ -- liftEff scrollTop >>= \_ -> pure NoOp
         ]
     }
 update (SelectInputText input) state =
@@ -418,7 +411,6 @@
 update (ReceiveInitialBlocks (Left error)) state =
     noEffects $
     set loading false <<<
-<<<<<<< HEAD
     set latestBlocks (Failure error) $
     over errors (\errors' -> (show error) : errors') state
 
@@ -453,12 +445,6 @@
     over errors (\errors' -> (show error) : errors') state
 
 -- END #Pulling blocks
-=======
-    set initialBlocksRequested true <<<
-    set handleLatestBlocksSocketResult true $
-    set latestBlocks (Success blocks) $
-    state
->>>>>>> 16776f67
 
 update (RequestPaginatedBlocks limit offset) state =
     { state:
@@ -543,7 +529,6 @@
           state
     , effects: [ attempt fetchLatestTxs >>= pure <<< ReceiveInitialTxs ]
     }
-<<<<<<< HEAD
 update (ReceiveInitialTxs (Right txs)) state =
     { state:
           set loading false $
@@ -568,14 +553,6 @@
       --        As a workaround we do have to compare CTxEntry by its id
       unionTxs = unionBy (\tx1 tx2 -> getId tx1 == getId tx2)
 
-=======
-update (ReceiveInitialTxs (Right blocks)) state =
-    noEffects $
-    set loading false <<<
-    set initialTxsRequested true <<<
-    set handleLatestTxsSocketResult true $
-    over latestTransactions (\b -> blocks <> b) state
->>>>>>> 16776f67
 update (ReceiveInitialTxs (Left error)) state = noEffects $
     set loading false $
     over errors (\errors' -> (show error) : errors') state
@@ -624,13 +601,6 @@
     ]
 update (SetClock date) state = noEffects $ state { now = date }
 
-<<<<<<< HEAD
--- socket-io workaround
--- TODO (jk) Remove it if socket-io is back
-update Reload state = update (UpdateView state.route) state
-
-=======
->>>>>>> 16776f67
 -- routing
 
 update (UpdateView route) state = routeEffects route (state { route = route })
@@ -644,17 +614,7 @@
             state
     , effects:
         [ pure ScrollTop
-<<<<<<< HEAD
         , pure RequestInitialTxs
-=======
-        , pure $ SocketUpdateSubscriptions [ SocketSubscription SubBlock, SocketSubscription SubTx ]
-        , if not $ state ^. initialBlocksRequested
-          then pure RequestInitialBlocks
-          else pure NoOp
-        , if not $ state ^. initialTxsRequested
-          then pure RequestInitialTxs
-          else pure NoOp
->>>>>>> 16776f67
         ]
         -- get `totalBlocks` only once
         <>  if isNotAsked $ state ^. totalBlocks
