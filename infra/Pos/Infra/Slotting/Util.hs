--- conflicted
+++ resolved
@@ -30,41 +30,23 @@
 import           Data.Time.Units (Millisecond, fromMicroseconds)
 import           Formatting (int, sformat, shown, stext, (%))
 import           Mockable (Async, Delay, Mockable, delay, timeout)
-<<<<<<< HEAD
---import           Pos.Util.Log (WithLogger)  -- logDebug, logInfo, logNotice, logWarning)
-
-import           Pos.Core (FlatSlotId, LocalSlotIndex, SlotId (..), HasProtocolConstants,
-                           Timestamp (..), flattenSlotId, slotIdF)
-import           Pos.Infra.Recovery.Info (MonadRecoveryInfo,
-                                          recoveryInProgress)
---import           Pos.Infra.Recovery.Info (MonadRecoveryInfo, recoveryInProgress)
-=======
-import           System.Wlog (WithLogger, logDebug, logInfo, logNotice,
-                     logWarning, modifyLoggerName)
 
 import           Pos.Core (FlatSlotId, HasProtocolConstants, LocalSlotIndex,
                      SlotId (..), Timestamp (..), flattenSlotId, slotIdF)
 import           Pos.Infra.Recovery.Info (MonadRecoveryInfo, recoveryInProgress)
->>>>>>> 961874f7
 import           Pos.Infra.Reporting.Methods (MonadReporting, reportOrLogE)
 import           Pos.Infra.Shutdown (HasShutdownContext)
 import           Pos.Infra.Slotting.Class (MonadSlots (..))
 import           Pos.Infra.Slotting.Error (SlottingError (..))
 import           Pos.Infra.Slotting.Impl.Util (slotFromTimestamp)
-<<<<<<< HEAD
-import           Pos.Infra.Slotting.MemState (MonadSlotsData, getCurrentNextEpochSlottingDataM,
-                                        getEpochSlottingDataM, getSystemStartM)
-import           Pos.Infra.Slotting.Types (EpochSlottingData (..), SlottingData, computeSlotStart,
-                                     lookupEpochSlottingData)
-import           Pos.Util.Trace (noTrace)
-import           Pos.Util.Trace.Named (TraceNamed, appendName, logDebug, logInfo, logNotice, logWarning)
-=======
 import           Pos.Infra.Slotting.MemState (MonadSlotsData,
                      getCurrentNextEpochSlottingDataM, getEpochSlottingDataM,
                      getSystemStartM)
 import           Pos.Infra.Slotting.Types (EpochSlottingData (..), SlottingData,
                      computeSlotStart, lookupEpochSlottingData)
->>>>>>> 961874f7
+import           Pos.Util.Trace (noTrace)
+import           Pos.Util.Trace.Named (TraceNamed, appendName, logDebug,
+                     logInfo, logNotice, logWarning)
 import           Pos.Util.Util (maybeThrow)
 
 
