-- | The main goal of this module is to encapsulate recovery mechanism
-- and provide helpers related to it.

module Pos.Infra.Recovery.Info
       ( SyncStatus (..)
       , MonadRecoveryInfo(..)
       , recoveryInProgress
       , getSyncStatusK
       , recoveryCommGuard
       , needTriggerRecovery
       ) where

import           Universum

import qualified Data.Text.Buildable
import           Formatting (bprint, build, sformat, stext, (%))

<<<<<<< HEAD
import           Pos.Core (SlotCount, SlotId, slotIdF, slotSecurityParam, HasProtocolConstants)
import           Pos.Util.Trace.Named (TraceNamed, logDebug)
=======
import           Pos.Core (HasProtocolConstants, SlotCount, SlotId, slotIdF,
                     slotSecurityParam)
>>>>>>> 961874f7

-- | An algebraic data type which represents how well we are
-- synchronized with the network.
data SyncStatus
    = SSDoingRecovery
    -- ^ We are doing recovery right now, so it's better to wait until
    -- we finish.
    | SSUnknownSlot
    -- ^ We don't know current slot, so we are definitely not
    -- synchronized well enough.
    | SSLagBehind { sslbTipSlot     :: !SlotId
                  -- ^ Our tip's slot (if our tip is genesis, we use 0
                  -- as local slot).
                  , sslbCurrentSlot :: !SlotId }
    -- ^ We know current slot, but our tip's slot lags behind current
    -- slot too much.
    | SSInFuture { sslbTipSlot     :: !SlotId
                 , sslbCurrentSlot :: !SlotId }
    -- ^ We know current slot and our tip's slot is greater than the
    -- current one. Most likely we are misconfigured or we are
    -- cheating somehow (e. g. creating blocks using block-gen).
    | SSKindaSynced
    -- ^ We are kinda synchronized, i. e. all previously described
    -- statuses are not about us.

instance Buildable SyncStatus where
    build =
        \case
            SSDoingRecovery -> "we're doing recovery"
            SSUnknownSlot -> "we don't know current slot"
            SSLagBehind {..} ->
                bprint
                    ("we lag behind too much, our tip's slot is: " %slotIdF %
                     ", but current slot is " %slotIdF)
                    sslbTipSlot
                    sslbCurrentSlot
            SSInFuture {..} ->
                bprint
                    ("we invented a time machine, our tip's slot is: " %slotIdF %
                     " and it's greater than current slot: " %slotIdF)
                    sslbTipSlot
                    sslbCurrentSlot
            SSKindaSynced -> "we are moderately synchronized"

class Monad m => MonadRecoveryInfo m where
    -- | Returns our sycnrhonization status. The argument determines
    -- how much we should lag behind for 'SSLagBehind' status to take
    -- place. See 'SyncStatus' for details.
    -- Implementation must check conditions in the same order as they
    -- are enumerated in 'SyncStatus'.
    getSyncStatus :: SlotCount -> m SyncStatus

-- | Returns if our 'SyncStatus' is 'SSDoingRecovery' (which is
-- equivalent to “we're doing recovery”).
recoveryInProgress :: MonadRecoveryInfo m => m Bool
recoveryInProgress =
    getSyncStatus 0 {- 0 doesn't matter -} <&> \case
        SSDoingRecovery -> True
        _ -> False

-- | Get sync status using K as lagBehind param.
getSyncStatusK :: (MonadRecoveryInfo m, HasProtocolConstants) => m SyncStatus
getSyncStatusK = getSyncStatus lagBehindParam
  where
    -- It's actually questionable which value to use here. The less it
    -- is, the stricter is the condition to do some
    -- work. 'slotSecurityParam' is reasonable, but maybe we should use
    -- something smaller.
    lagBehindParam :: SlotCount
    lagBehindParam = slotSecurityParam

-- | This is a helper function which runs given action only if we are
-- kinda synchronized with the network.  It is useful for workers
-- which shouldn't do anything while we are not synchronized.
recoveryCommGuard
    :: (MonadRecoveryInfo m, HasProtocolConstants)
    => TraceNamed m
    -> Text -> m () -> m ()
recoveryCommGuard logTrace actionName action =
    getSyncStatusK >>= \case
        SSKindaSynced -> action
        status ->
            logDebug logTrace $
                sformat ("recoveryCommGuard: we are skipping action '"%stext%
                     "', because "%build) actionName status

-- | This function checks that last known block is more than K slots
-- away from the current slot, or current slot isn't known. It also
-- returns False when we're actually doing recovery. So basically it
-- returns true if we actually need to ask for tips right now.
needTriggerRecovery :: SyncStatus -> Bool
needTriggerRecovery = \case
    SSKindaSynced   -> False
    SSDoingRecovery -> False
    SSInFuture{}    -> False
    _               -> True<|MERGE_RESOLUTION|>--- conflicted
+++ resolved
@@ -15,13 +15,9 @@
 import qualified Data.Text.Buildable
 import           Formatting (bprint, build, sformat, stext, (%))
 
-<<<<<<< HEAD
-import           Pos.Core (SlotCount, SlotId, slotIdF, slotSecurityParam, HasProtocolConstants)
-import           Pos.Util.Trace.Named (TraceNamed, logDebug)
-=======
 import           Pos.Core (HasProtocolConstants, SlotCount, SlotId, slotIdF,
                      slotSecurityParam)
->>>>>>> 961874f7
+import           Pos.Util.Trace.Named (TraceNamed, logDebug)
 
 -- | An algebraic data type which represents how well we are
 -- synchronized with the network.
