{-# LANGUAGE TypeFamilies #-}

-- | Various monadic redirects implementing wallet constraints. Mostly stubs.

module Pos.Wallet.Light.Redirect
       ( getOwnUtxosWallet
       , getBalanceWallet
       , getBlockHistoryWallet
       , getLocalHistoryWallet
       , saveTxWallet
       ) where

import           Universum

import           Control.Monad.Trans.Maybe (MaybeT (..))
<<<<<<< HEAD
import           Data.DList                (DList)
import           Data.Tagged               (Tagged (..))
import qualified Ether
=======
import           Ether.Internal            (HasLens (..))
>>>>>>> 61fc4515

import           Pos.Client.Txp.Balances   (MonadBalances (..), getBalanceFromUtxo)
import           Pos.Client.Txp.History    (TxHistoryEntry, deriveAddrHistory)
import           Pos.Core                  (Address)
import           Pos.Txp                   (TxAux, TxId, Utxo, filterUtxoByAddrs,
                                            runUtxoStateT)
import           Pos.Types                 (Coin)
import qualified Pos.Wallet.Light.State    as LWS

----------------------------------------------------------------------------
-- MonadBalances
----------------------------------------------------------------------------

getOwnUtxosWallet :: (MonadIO m, MonadReader ctx m, HasLens LWS.WalletState ctx LWS.WalletState) => [Address] -> m Utxo
getOwnUtxosWallet addrs = filterUtxoByAddrs addrs <$> LWS.getUtxo

getBalanceWallet :: (MonadIO m, MonadBalances m) => Address -> m Coin
getBalanceWallet = getBalanceFromUtxo

----------------------------------------------------------------------------
-- MonadTxHistory
----------------------------------------------------------------------------

<<<<<<< HEAD
getBlockHistoryWallet
    :: (Ether.MonadReader' LWS.WalletState m, MonadIO m)
    => Tagged ssc ([Address] -> m (DList TxHistoryEntry))
getBlockHistoryWallet = Tagged $ \addrs -> do
=======
getTxHistoryWallet
    :: (MonadReader ctx m, HasLens LWS.WalletState ctx LWS.WalletState, MonadIO m)
    => [Address] -> Maybe (HeaderHash, Utxo) -> m TxHistoryAnswer
getTxHistoryWallet addrs _ = do
>>>>>>> 61fc4515
    chain <- LWS.getBestChain
    utxo <- LWS.getOldestUtxo
    _ <- fmap (fst . fromMaybe (error "deriveAddrHistory: Nothing")) $
        runMaybeT $ flip runUtxoStateT utxo $
        deriveAddrHistory addrs chain
    pure $ error "getBlockHistory is not implemented for light wallet"

getLocalHistoryWallet
    :: (Ether.MonadReader' LWS.WalletState m, MonadIO m)
    => [Address] -> m (DList TxHistoryEntry)
getLocalHistoryWallet = pure $
    error "getLocalHistory is not implemented for light wallet"

saveTxWallet :: Monad m => (TxId, TxAux) -> m ()
saveTxWallet _ = pure ()<|MERGE_RESOLUTION|>--- conflicted
+++ resolved
@@ -13,13 +13,8 @@
 import           Universum
 
 import           Control.Monad.Trans.Maybe (MaybeT (..))
-<<<<<<< HEAD
 import           Data.DList                (DList)
-import           Data.Tagged               (Tagged (..))
-import qualified Ether
-=======
 import           Ether.Internal            (HasLens (..))
->>>>>>> 61fc4515
 
 import           Pos.Client.Txp.Balances   (MonadBalances (..), getBalanceFromUtxo)
 import           Pos.Client.Txp.History    (TxHistoryEntry, deriveAddrHistory)
@@ -43,17 +38,10 @@
 -- MonadTxHistory
 ----------------------------------------------------------------------------
 
-<<<<<<< HEAD
 getBlockHistoryWallet
-    :: (Ether.MonadReader' LWS.WalletState m, MonadIO m)
-    => Tagged ssc ([Address] -> m (DList TxHistoryEntry))
-getBlockHistoryWallet = Tagged $ \addrs -> do
-=======
-getTxHistoryWallet
     :: (MonadReader ctx m, HasLens LWS.WalletState ctx LWS.WalletState, MonadIO m)
-    => [Address] -> Maybe (HeaderHash, Utxo) -> m TxHistoryAnswer
-getTxHistoryWallet addrs _ = do
->>>>>>> 61fc4515
+    => [Address] -> m (DList TxHistoryEntry)
+getBlockHistoryWallet addrs = do
     chain <- LWS.getBestChain
     utxo <- LWS.getOldestUtxo
     _ <- fmap (fst . fromMaybe (error "deriveAddrHistory: Nothing")) $
@@ -62,7 +50,7 @@
     pure $ error "getBlockHistory is not implemented for light wallet"
 
 getLocalHistoryWallet
-    :: (Ether.MonadReader' LWS.WalletState m, MonadIO m)
+    :: (MonadReader ctx m, HasLens LWS.WalletState ctx LWS.WalletState, MonadIO m)
     => [Address] -> m (DList TxHistoryEntry)
 getLocalHistoryWallet = pure $
     error "getLocalHistory is not implemented for light wallet"
