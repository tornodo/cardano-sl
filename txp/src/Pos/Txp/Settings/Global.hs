--- conflicted
+++ resolved
@@ -19,18 +19,14 @@
 import           Pos.Util.Log (WithLogger)
 
 import           Pos.Core (ComponentBlock)
+import           Pos.Core.Chrono (NE, NewestFirst, OldestFirst)
 import           Pos.Core.Txp (TxPayload, TxpUndo)
 import           Pos.DB (MonadDBRead, MonadGState, SomeBatchOp)
 import           Pos.Infra.Slotting (MonadSlots)
 import           Pos.Txp.Configuration (HasTxpConfiguration)
 import           Pos.Txp.Toil.Failure (ToilVerFailure)
-<<<<<<< HEAD
-import           Pos.Util.Chrono (NE, NewestFirst, OldestFirst)
 import           Pos.Util.Trace (Trace)
 import           Pos.Util.Trace.Unstructured (LogItem)
-=======
-import           Pos.Core.Chrono (NE, NewestFirst, OldestFirst)
->>>>>>> 2f6fcbc5
 
 type TxpCommonMode m =
     ( WithLogger m
