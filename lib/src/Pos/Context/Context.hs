--- conflicted
+++ resolved
@@ -79,11 +79,7 @@
     , ncStateLock           :: !StateLock
     -- ^ A lock which manages access to shared resources.
     -- Stored hash is a hash of last applied block.
-<<<<<<< HEAD
-    , ncStateLockMetrics    :: !StateLockMetrics
-=======
     , ncStateLockMetrics           :: !(StateLockMetrics MemPoolModifyReason)
->>>>>>> 56932993
     -- ^ A set of callbacks for 'StateLock'.
     , ncUserSecret          :: !(TVar UserSecret)
     -- ^ Secret keys (and path to file) which are used to send transactions
