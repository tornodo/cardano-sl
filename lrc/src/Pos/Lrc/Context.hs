--- conflicted
+++ resolved
@@ -36,14 +36,9 @@
 -- | Create a new 'LrcContext' with the same contents as the given
 -- context has.
 cloneLrcContext ::
-<<<<<<< HEAD
-       (WithLogger m, MonadThrow m) => LrcContext -> m LrcContext
-cloneLrcContext LrcContext {..} = do
-=======
        (MonadIO m, MonadThrow m) => 
        Trace m (Severity, Text) -> LrcContext -> m LrcContext
 cloneLrcContext logTrace LrcContext {..} = do
->>>>>>> af8907e1
     readTVarIO lcLrcSync >>= \case
         lsd@LrcSyncData {..}
             | lrcNotRunning -> LrcContext <$> newTVarIO lsd
